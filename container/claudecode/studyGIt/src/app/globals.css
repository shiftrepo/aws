:root {
<<<<<<< HEAD
  /* mainでは #ffebee でしたが、issue #86で紫色に、issue #87で黄色に、そしてissue #91で緑色に変更 */
  --background: #E8F5E9; /* 淡い緑色 */
=======
  /* mainでは #ffebee でしたが、issue #86で紫色になり、issue #87で黄色に変更されましたが、issue #90に従い赤色に変更 */
  --background: #FFEBEE; /* 淡い赤色 */
>>>>>>> 138f999a
  --foreground: #333;
  --primary: #6366f1;
  --secondary: #f59e0b;
  --accent: #ec4899;
  --success: #22c55e;
  --danger: #ef4444;
  --border-radius: 12px;
}

* {
  box-sizing: border-box;
  padding: 0;
  margin: 0;
}

html,
body {
  max-width: 100vw;
  min-height: 100vh;
  overflow-x: hidden;
  background-color: var(--background);
  color: var(--foreground);
}

.container {
  max-width: 1200px;
  margin: 0 auto;
  padding: 2rem;
  min-height: 100vh;
}

a {
  color: inherit;
  text-decoration: none;
}

button {
  cursor: pointer;
  border: none;
  background-color: var(--primary);
  color: white;
  padding: 0.5rem 1rem;
  border-radius: var(--border-radius);
  font-weight: 600;
  transition: all 0.2s ease;
}

button:hover {
  opacity: 0.9;
  transform: translateY(-1px);
}

.card {
  background-color: white;
  border-radius: var(--border-radius);
  padding: 1.5rem;
  box-shadow: 0 4px 6px rgba(0, 0, 0, 0.1);
  margin-bottom: 1.5rem;
  transition: all 0.3s ease;
}

.card:hover {
  box-shadow: 0 10px 15px rgba(0, 0, 0, 0.1);
  transform: translateY(-2px);
}<|MERGE_RESOLUTION|>--- conflicted
+++ resolved
@@ -1,11 +1,6 @@
 :root {
-<<<<<<< HEAD
-  /* mainでは #ffebee でしたが、issue #86で紫色に、issue #87で黄色に、そしてissue #91で緑色に変更 */
+  /* mainでは #ffebee でしたが、issue #86で紫色に、issue #87で黄色に、issue #90で赤色になりましたが、issue #91に従い緑色に変更 */
   --background: #E8F5E9; /* 淡い緑色 */
-=======
-  /* mainでは #ffebee でしたが、issue #86で紫色になり、issue #87で黄色に変更されましたが、issue #90に従い赤色に変更 */
-  --background: #FFEBEE; /* 淡い赤色 */
->>>>>>> 138f999a
   --foreground: #333;
   --primary: #6366f1;
   --secondary: #f59e0b;
