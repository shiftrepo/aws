--- conflicted
+++ resolved
@@ -1,12 +1,6 @@
 :root {
-<<<<<<< HEAD
-  /* mainでは #ffebee でしたが、issue #81に従い淡い青色に変更 */
-  /* issue #87に従い淡い青色から黄色に変更 */
+  /* mainでは #ffebee でしたが、issue #86で紫色になりましたが、issue #87に従い黄色に変更 */
   --background: #FFFDE7; /* 淡い黄色 */
-=======
-  /* mainでは #ffebee でしたが、issue #86に従い紫色に変更 */
-  --background: #f3e5f5; /* 紫色 */
->>>>>>> c493d265
   --foreground: #333;
   --primary: #6366f1;
   --secondary: #f59e0b;
