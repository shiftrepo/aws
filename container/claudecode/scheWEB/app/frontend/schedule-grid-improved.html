<!DOCTYPE html>
<html lang="ja">
<head>
    <meta charset="UTF-8">
    <meta name="viewport" content="width=device-width, initial-scale=1.0">
    <title>チームスケジュール管理システム - 改良版</title>
    <style>
        /* 基本スタイル */
        * {
            box-sizing: border-box;
            margin: 0;
            padding: 0;
        }

        body {
            font-family: 'Segoe UI', Tahoma, Geneva, Verdana, sans-serif;
            background: linear-gradient(135deg, #667eea 0%, #764ba2 100%);
            min-height: 100vh;
        }

        .container {
            max-width: 1400px;
            margin: 0 auto;
            padding: 20px;
        }

        /* 認証スタイル */
        .auth-container {
            display: flex;
            justify-content: center;
            align-items: center;
            min-height: 100vh;
        }

        .auth-card {
            background: white;
            padding: 2.5rem;
            border-radius: 16px;
            box-shadow: 0 20px 40px rgba(0,0,0,0.1);
            width: 100%;
            max-width: 420px;
            animation: slideIn 0.5s ease-out;
        }

        @keyframes slideIn {
            from { opacity: 0; transform: translateY(-20px); }
            to { opacity: 1; transform: translateY(0); }
        }

        .auth-card h1 {
            text-align: center;
            margin-bottom: 2rem;
            color: #333;
            font-size: 1.8rem;
        }

        .form-group {
            margin-bottom: 1.2rem;
        }

        .form-group label {
            display: block;
            margin-bottom: 0.5rem;
            color: #333;
            font-weight: 500;
        }

        .form-group input {
            width: 100%;
            padding: 0.9rem;
            border: 2px solid #e1e5e9;
            border-radius: 8px;
            transition: border-color 0.3s;
        }

        .form-group input:focus {
            outline: none;
            border-color: #667eea;
        }

        .auth-btn {
            width: 100%;
            padding: 1rem;
            background: linear-gradient(135deg, #667eea 0%, #764ba2 100%);
            color: white;
            border: none;
            border-radius: 8px;
            cursor: pointer;
            font-size: 1.1rem;
            font-weight: 600;
            transition: transform 0.2s;
        }

        .auth-btn:hover {
            transform: translateY(-2px);
        }

        .error-message {
            color: #e74c3c;
            margin-top: 1rem;
            text-align: center;
        }

        .demo-info {
            margin-top: 2rem;
            padding: 1rem;
            background: #f8f9fa;
            border-radius: 8px;
            font-size: 0.9rem;
        }

        /* メインシステムスタイル */
        .main-container {
            background: white;
            border-radius: 16px;
            overflow: hidden;
            box-shadow: 0 20px 40px rgba(0,0,0,0.1);
        }

        .header {
            background: linear-gradient(135deg, #667eea 0%, #764ba2 100%);
            color: white;
            padding: 2rem;
        }

        .header h1 {
            margin: 0 0 1rem 0;
            font-size: 2rem;
        }

        .controls {
            display: flex;
            gap: 1rem;
            align-items: center;
            flex-wrap: wrap;
        }

        .controls button {
            padding: 0.7rem 1.2rem;
            border: none;
            border-radius: 8px;
            cursor: pointer;
            font-weight: 500;
            transition: all 0.3s;
            background: rgba(255,255,255,0.2);
            color: white;
        }

        .controls button:hover,
        .controls button.active {
            background: rgba(255,255,255,0.9);
            color: #333;
        }

        .logout-btn {
            background: #e74c3c !important;
            margin-left: auto;
        }

        .current-user {
            padding: 0.5rem 1rem;
            background: rgba(255,255,255,0.2);
            border-radius: 20px;
            font-size: 0.9rem;
        }

        /* 曜日タブ */
        .day-tabs {
            display: flex;
            background: #f8f9fa;
            border-bottom: 1px solid #dee2e6;
            padding: 0.5rem 1rem;
            gap: 0.5rem;
        }

        .day-tab {
            padding: 0.5rem 1rem;
            border: 1px solid #dee2e6;
            background: white;
            color: #495057;
            cursor: pointer;
            border-radius: 6px;
            font-size: 0.9rem;
            transition: all 0.2s;
        }

        .day-tab:hover {
            background: #e9ecef;
        }

        .day-tab.active {
            background: linear-gradient(135deg, #667eea 0%, #764ba2 100%);
            color: white;
            border-color: #667eea;
        }

        /* スケジュールグリッド */
        .schedule-container {
            position: relative;
            height: 550px;
            display: flex;
            flex-direction: column;
        }

        .time-header {
            display: flex;
            background: #f8f9fa;
            border-bottom: 2px solid #e9ecef;
            position: sticky;
            top: 0;
            z-index: 100;
        }

        .users-header {
            width: 200px;
            padding: 1rem;
            background: #343a40;
            color: white;
            display: flex;
            align-items: center;
            justify-content: center;
            font-weight: 600;
            flex-shrink: 0;
        }

        .time-slots-header {
            flex: 1;
            display: flex;
            overflow-x: auto;
            scrollbar-width: none;
            -ms-overflow-style: none;
        }

        .time-slots-header::-webkit-scrollbar {
            display: none;
        }

        .time-slot {
            width: 40px;
            min-width: 40px;
            max-width: 40px;
            padding: 0.3rem 0.15rem;
            text-align: center;
            border-right: 1px solid #dee2e6;
            background: #f8f9fa;
            flex-shrink: 0;
            box-sizing: border-box;
        }

        .time-slot .time-range {
            font-size: 0.9rem;
            color: #333;
            font-weight: 600;
        }

        .grid-body {
            flex: 1;
            display: flex;
            overflow: hidden;
        }

        .users-column {
            width: 200px;
            background: #f8f9fa;
            border-right: 2px solid #e9ecef;
            flex-shrink: 0;
            overflow-y: auto;
        }

        .user-row {
            padding: 0.5rem;
            border-bottom: 1px solid #dee2e6;
            font-weight: 500;
            background: white;
            margin: 1px 0;
            cursor: pointer;
            transition: background-color 0.2s;
            height: 30px;
            display: flex;
            align-items: center;
        }

        .user-row:hover {
            background: #e9ecef;
        }

        .user-row.current-user {
            background: #cce5ff;
            border-left: 4px solid #007bff;
        }

        .schedule-grid {
            flex: 1;
            overflow: auto;
            scrollbar-width: thin;
        }

        .grid-row {
            display: flex;
            min-height: 30px;
            border-bottom: 1px solid #dee2e6;
        }

        .grid-cell {
            width: 40px;
            min-width: 40px;
            max-width: 40px;
            min-height: 30px;
            border-right: 1px solid #dee2e6;
            position: relative;
            cursor: pointer;
            transition: all 0.2s;
            display: flex;
            align-items: center;
            justify-content: center;
            flex-shrink: 0;
            box-sizing: border-box;
        }

        .grid-cell:hover {
            background: #f0f8ff;
            transform: scale(1.02);
        }

        .grid-cell.available {
            background: #d4edda;
        }

        .grid-cell.unavailable {
            background: #f8f9fa;
        }

        .grid-cell.single-user {
            background: linear-gradient(135deg, #fff3cd, #ffeaa7);
            border-left: 4px solid #f39c12;
        }

        .grid-cell.partial-meeting {
            background: linear-gradient(135deg, #d1ecf1, #74b9ff);
            border-left: 4px solid #0984e3;
        }

        .grid-cell.full-meeting {
            background: linear-gradient(135deg, #d4edda, #00b894);
            border-left: 4px solid #00a085;
        }

        .participant-count {
            font-size: 0.8em;
            font-weight: bold;
            color: #333;
            background: rgba(255,255,255,0.9);
            padding: 2px 4px;
            border-radius: 3px;
            position: absolute;
            bottom: 2px;
            right: 2px;
        }


        /* 予定入力モーダル */
        .modal {
            display: none;
            position: fixed;
            top: 0;
            left: 0;
            width: 100%;
            height: 100%;
            background: rgba(0,0,0,0.5);
            z-index: 1000;
            animation: fadeIn 0.3s ease;
        }

        .modal.show {
            display: flex;
            align-items: center;
            justify-content: center;
        }

        @keyframes fadeIn {
            from { opacity: 0; }
            to { opacity: 1; }
        }

        .modal-content {
            background: white;
            padding: 2rem;
            border-radius: 12px;
            box-shadow: 0 20px 40px rgba(0,0,0,0.2);
            width: 90%;
            max-width: 500px;
            max-height: 90vh;
            overflow-y: auto;
            animation: slideUp 0.3s ease;
        }

        @keyframes slideUp {
            from { transform: translateY(20px); opacity: 0; }
            to { transform: translateY(0); opacity: 1; }
        }

        .modal-header {
            display: flex;
            justify-content: space-between;
            align-items: center;
            margin-bottom: 1.5rem;
        }

        .modal-header h2 {
            margin: 0;
            color: #333;
        }

        .close-btn {
            background: none;
            border: none;
            font-size: 1.5rem;
            cursor: pointer;
            color: #999;
        }

        .modal-body .form-group {
            margin-bottom: 1rem;
        }

        .modal-body label {
            display: block;
            margin-bottom: 0.5rem;
            font-weight: 500;
        }

        .modal-body input,
        .modal-body select {
            width: 100%;
            padding: 0.7rem;
            border: 1px solid #ddd;
            border-radius: 6px;
        }

        /* カスタム時間選択UI */
        .time-selector {
            display: flex;
            gap: 0.5rem;
            align-items: center;
        }

        .time-selector select {
            flex: 1;
            width: auto;
        }

        .time-separator {
            font-weight: bold;
            color: #333;
        }

        .modal-footer {
            display: flex;
            gap: 1rem;
            margin-top: 1.5rem;
        }

        .modal-footer button {
            flex: 1;
            padding: 0.8rem;
            border: none;
            border-radius: 6px;
            cursor: pointer;
            font-weight: 500;
        }

        .save-btn {
            background: #28a745;
            color: white;
        }

        .cancel-btn {
            background: #6c757d;
            color: white;
        }

        .delete-btn {
            background: #dc3545;
            color: white;
        }

        /* 連続予定追加用スタイル */
        .schedule-item {
            border: 1px solid #e9ecef;
            border-radius: 8px;
            padding: 1rem;
            margin-bottom: 1rem;
            background: #f8f9fa;
            position: relative;
        }

        .schedule-item:first-child {
            background: white;
            border-color: #dee2e6;
        }

        .schedule-actions {
            display: flex;
            justify-content: center;
            margin: 1rem 0;
        }

        .add-schedule-btn {
            background: linear-gradient(135deg, #28a745, #20c997);
            color: white;
            border: none;
            padding: 0.6rem 1.2rem;
            border-radius: 20px;
            cursor: pointer;
            font-size: 0.9rem;
            font-weight: 500;
            transition: all 0.3s;
        }

        .add-schedule-btn:hover {
            transform: translateY(-1px);
            box-shadow: 0 4px 8px rgba(40, 167, 69, 0.3);
        }

        .remove-schedule-btn {
            position: absolute;
            top: 0.5rem;
            right: 0.5rem;
            background: #dc3545;
            color: white;
            border: none;
            padding: 0.3rem 0.6rem;
            border-radius: 15px;
            cursor: pointer;
            font-size: 0.8rem;
            transition: all 0.2s;
        }

        .remove-schedule-btn:hover {
            background: #c82333;
            transform: scale(1.05);
        }

        .schedule-item-header {
            font-weight: 600;
            color: #495057;
            margin-bottom: 0.5rem;
            font-size: 0.9rem;
        }

        /* ローディング・エラー */
        .loading {
            display: none;
            position: fixed;
            top: 0;
            left: 0;
            width: 100%;
            height: 100%;
            background: rgba(0,0,0,0.5);
            align-items: center;
            justify-content: center;
            z-index: 9999;
        }

        .loading.show {
            display: flex;
        }

        .spinner {
            width: 50px;
            height: 50px;
            border: 3px solid #f3f3f3;
            border-top: 3px solid #667eea;
            border-radius: 50%;
            animation: spin 1s linear infinite;
        }

        @keyframes spin {
            0% { transform: rotate(0deg); }
            100% { transform: rotate(360deg); }
        }

        .hidden {
            display: none;
        }

        /* AI分析用スタイル */
        .analysis-loading {
            text-align: center;
            padding: 2rem;
        }

        .analysis-spinner {
            border: 4px solid #f3f3f3;
            border-top: 4px solid #667eea;
            border-radius: 50%;
            width: 40px;
            height: 40px;
            animation: spin 1s linear infinite;
            margin: 0 auto 1rem;
        }

        .analysis-summary {
            background: linear-gradient(135deg, #667eea 0%, #764ba2 100%);
            color: white;
            padding: 1.5rem;
            border-radius: 8px;
            margin-bottom: 1rem;
        }

        .analysis-stats {
            display: flex;
            gap: 2rem;
            margin-top: 1rem;
            flex-wrap: wrap;
        }

        .stat-item {
            display: flex;
            align-items: center;
            gap: 0.5rem;
        }

        .candidate-card {
            background: white;
            border: 1px solid #dee2e6;
            border-radius: 8px;
            padding: 1.5rem;
            margin-bottom: 1rem;
            box-shadow: 0 2px 4px rgba(0,0,0,0.1);
        }

        .candidate-rank {
            display: inline-block;
            background: linear-gradient(135deg, #ffc107, #fd7e14);
            color: white;
            padding: 4px 12px;
            border-radius: 20px;
            font-weight: bold;
            margin-bottom: 1rem;
        }

        .candidate-time {
            font-size: 1.2rem;
            font-weight: bold;
            color: #007bff;
            margin-bottom: 0.5rem;
        }

        .candidate-participants {
            margin: 1rem 0;
        }

        .participants-available {
            color: #28a745;
            font-weight: bold;
        }

        .participants-unavailable {
            color: #dc3545;
        }

        .rank-1 {
            border-left: 5px solid #FFD700;
            box-shadow: 0 4px 8px rgba(255, 215, 0, 0.3);
        }

        .rank-2 {
            border-left: 5px solid #C0C0C0;
            box-shadow: 0 4px 8px rgba(192, 192, 192, 0.3);
        }

        .rank-3 {
            border-left: 5px solid #CD7F32;
            box-shadow: 0 4px 8px rgba(205, 127, 50, 0.3);
        }

        .rank-4 {
            border-left: 5px solid #6c757d;
        }

        .llm-reasoning {
            background: #f8f9fa;
            border: 1px solid #e9ecef;
            border-radius: 4px;
            padding: 1rem;
            margin-top: 1rem;
            font-style: italic;
        }

        .analysis-error {
            background: #f8d7da;
            border: 1px solid #f5c6cb;
            color: #721c24;
            padding: 2rem;
            border-radius: 8px;
            text-align: center;
        }

        /* レスポンシブ対応 */
        @media (max-width: 768px) {
            .users-header,
            .users-column {
                width: 120px;
            }

            .time-slot,
            .grid-cell {
                width: 40px;
                min-width: 40px;
                max-width: 40px;
            }

            .controls {
                flex-direction: column;
                gap: 0.5rem;
            }

            .controls button {
                width: 100%;
            }

            .user-row {
                height: 25px;
                font-size: 0.8rem;
            }

            .grid-cell {
                min-height: 25px;
            }
        }
    </style>
</head>
<body>
    <!-- 動的コンテンツがここに生成されます -->

    <script>
        console.log('🔥 改良版スケジュールシステム - v2.1.26 - ヘルプ機能充実版');
        // 🆔 ページ識別子 - 現在表示中のファイル確認用
        document.title += ' [IMPROVED-HTML-FILE-ID: schedule-grid-improved.html]';
        console.log('📄 表示ファイル: schedule-grid-improved.html - ヘルプ機能充実版');

        // 認証管理システム
        class AuthManager {
            constructor() {
                this.apiBaseUrl = '/api';
                this.init();
            }

            init() {
                setTimeout(() => {
                    this.checkAuthStatus();
                }, 200);
            }

            checkAuthStatus() {
                const token = localStorage.getItem('authToken');
                const currentUser = JSON.parse(localStorage.getItem('currentUser') || '{}');

                console.log('🔍 認証チェック:', token ? `${currentUser.username} でログイン済み` : 'ログイン必要');

                if (token && currentUser.username) {
                    this.showDashboard();
                } else {
                    this.showLogin();
                }
            }

            showLogin() {
                document.body.innerHTML = `
                    <div class="auth-container">
                        <div class="auth-card">
                            <h1>📅 チームスケジューラー</h1>
                            <form id="loginForm">
                                <div class="form-group">
                                    <label for="username">ユーザーネーム</label>
                                    <input type="text" id="username" required placeholder="ユーザーネームを入力">
                                </div>
                                <div class="form-group">
                                    <label for="password">パスワード</label>
                                    <input type="password" id="password" required placeholder="パスワードを入力">
                                </div>
                                <button type="submit" class="auth-btn">ログイン</button>
                                <div id="loginError" class="error-message" style="display: none;"></div>
                            </form>
                            <div class="demo-info">
                                <h3 style="color: #ff6b6b; margin-bottom: 10px; font-size: 1.2em;">🔑 ログイン情報</h3>
                                <div style="background: #f8f9ff; padding: 15px; border-radius: 8px; border-left: 4px solid #4CAF50;">
                                    <p style="font-weight: bold; margin-bottom: 8px; color: #333;">✅ 利用可能なアカウント:</p>
                                    <p style="font-size: 1.1em; margin-bottom: 5px;">👤 <strong>admin</strong> / <strong>admin123</strong></p>
                                    <p style="font-size: 1.1em; margin-bottom: 5px;">👤 <strong>user1</strong> / <strong>admin123</strong></p>
                                    <p style="font-size: 1.1em;">👤 <strong>user2</strong> / <strong>admin123</strong></p>
                                </div>
                            </div>
                        </div>
                    </div>
                `;

                document.getElementById('loginForm').addEventListener('submit', (e) => {
                    e.preventDefault();
                    this.handleLogin();
                });
            }

            async handleLogin() {
                const username = document.getElementById('username').value;
                const password = document.getElementById('password').value;
                const errorElement = document.getElementById('loginError');

                try {
                    const response = await fetch(`${this.apiBaseUrl}/login`, {
                        method: 'POST',
                        headers: { 'Content-Type': 'application/json' },
                        body: JSON.stringify({ username, password })
                    });

                    if (response.ok) {
                        const data = await response.json();
                        localStorage.setItem('authToken', data.access_token);
                        localStorage.setItem('currentUser', JSON.stringify(data.user));
                        console.log('✅ ログイン成功:', data.user.username);
                        this.showDashboard();
                    } else {
                        const error = await response.json();
                        errorElement.textContent = error.error || 'ログインに失敗しました';
                        errorElement.style.display = 'block';
                    }
                } catch (error) {
                    console.error('❌ ログインエラー:', error);
                    errorElement.textContent = 'サーバーに接続できません';
                    errorElement.style.display = 'block';
                }
            }

            showDashboard() {
                const currentUser = JSON.parse(localStorage.getItem('currentUser') || '{}');

                document.body.innerHTML = `
                    <div class="container">
                        <div class="main-container">
                            <div class="header">
                                <h1>📅 チームスケジュール管理システム <span style="font-size: 0.6em; color: rgba(255,255,255,0.8);">v2.1.26</span></h1>
                                <div class="controls">
                                    <span class="current-user">👤 ${currentUser.username} ${currentUser.username === 'admin' ? '(管理者)' : ''}</span>
                                    ${currentUser.username !== 'admin' ? '<button id="addScheduleBtn">➕ 予定追加</button>' : ''}
                                    ${currentUser.username === 'admin' ? '<button id="adminUsersBtn">👥 ユーザー管理</button>' : ''}
                                    ${currentUser.username === 'admin' ? '<button id="adminDataBtn">💾 データ管理</button>' : ''}
<<<<<<< HEAD
                                    <button id="analysisBtn">🤖 AIによる会議候補抽出</button>
=======
                                    <button id="analysisBtn">🤖 LLM分析</button>
>>>>>>> e32dacf6
                                    <button id="helpBtn">❓ ヘルプ</button>
                                    <button id="refreshBtn">🔄 更新</button>
                                    <button id="logoutBtn" class="logout-btn">🚪 ログアウト</button>
                                </div>
                            </div>

                            <!-- 操作説明 -->
                            <div style="background: rgba(255,255,255,0.95); padding: 1rem; margin: 0.5rem 2rem; border-radius: 8px; border-left: 4px solid #007bff; font-size: 0.9rem;">
                                <div style="font-weight: 600; color: #007bff; margin-bottom: 0.5rem;">📖 操作方法</div>
                                <div style="display: flex; gap: 2rem; flex-wrap: wrap;">
                                    ${currentUser.username === 'admin' ?
                                        '<span><strong>👥 ユーザー管理:</strong> ユーザーの削除が可能です</span><span><strong>🤖 AI会議候補:</strong> 全ユーザーのスケジュール分析</span>' :
                                        '<span><strong>➕ 予定追加:</strong> 「予定追加」ボタンまたは空いているセルをクリック</span><span><strong>✏️ 予定編集:</strong> 既存の予定があるセル（色付き）をクリック</span><span><strong>🗑️ 予定削除:</strong> 編集画面で「この曜日の全予定を削除」ボタン</span>'
                                    }
                                </div>
                            </div>

                            <div class="schedule-container">
                                <!-- 曜日選択タブ -->
                                <div class="day-tabs" id="dayTabs">
                                    <button class="day-tab active" data-day="monday">月曜日</button>
                                    <button class="day-tab" data-day="tuesday">火曜日</button>
                                    <button class="day-tab" data-day="wednesday">水曜日</button>
                                    <button class="day-tab" data-day="thursday">木曜日</button>
                                    <button class="day-tab" data-day="friday">金曜日</button>
                                </div>

                                <div class="time-header">
                                    <div class="users-header">ユーザー / 時間</div>
                                    <div class="time-slots-header" id="timeHeader"></div>
                                </div>

                                <div class="grid-body">
                                    <div class="users-column" id="usersColumn"></div>
                                    <div class="schedule-grid" id="scheduleGrid"></div>
                                </div>
                            </div>
                        </div>
                    </div>

                    <!-- 予定入力モーダル -->
                    <div id="scheduleModal" class="modal">
                        <div class="modal-content">
                            <div class="modal-header">
                                <h2 id="modalTitle">予定を追加</h2>
                                <button class="close-btn" id="closeModal">&times;</button>
                            </div>
                            <div class="modal-body">
                                <div class="form-group">
                                    <label for="scheduleDay">曜日</label>
                                    <select id="scheduleDay" required>
                                        <option value="monday">月曜日</option>
                                        <option value="tuesday">火曜日</option>
                                        <option value="wednesday">水曜日</option>
                                        <option value="thursday">木曜日</option>
                                        <option value="friday">金曜日</option>
                                    </select>
                                </div>

                                <!-- 連続予定追加用のコンテナ -->
                                <div id="scheduleContainer">
                                    <div class="schedule-item" data-index="0">
                                        <div class="schedule-item-header">時間帯 1</div>
                                        <div class="form-group">
                                            <label>開始時間（8:00〜18:00、30分刻み）</label>
                                            <div class="time-selector">
                                                <select id="startHour_0" class="start-hour" required>
                                                    <option value="08">08時</option>
                                                    <option value="09">09時</option>
                                                    <option value="10">10時</option>
                                                    <option value="11">11時</option>
                                                    <option value="12">12時</option>
                                                    <option value="13">13時</option>
                                                    <option value="14">14時</option>
                                                    <option value="15">15時</option>
                                                    <option value="16">16時</option>
                                                    <option value="17">17時</option>
                                                    <option value="18">18時</option>
                                                </select>
                                                <span class="time-separator">:</span>
                                                <select id="startMinute_0" class="start-minute" required>
                                                    <option value="00">00分</option>
                                                    <option value="30">30分</option>
                                                </select>
                                            </div>
                                        </div>
                                        <div class="form-group">
                                            <label>終了時間（8:00〜18:00、30分刻み）</label>
                                            <div class="time-selector">
                                                <select id="endHour_0" class="end-hour" required>
                                                    <option value="08">08時</option>
                                                    <option value="09">09時</option>
                                                    <option value="10">10時</option>
                                                    <option value="11">11時</option>
                                                    <option value="12">12時</option>
                                                    <option value="13">13時</option>
                                                    <option value="14">14時</option>
                                                    <option value="15">15時</option>
                                                    <option value="16">16時</option>
                                                    <option value="17">17時</option>
                                                    <option value="18">18時</option>
                                                </select>
                                                <span class="time-separator">:</span>
                                                <select id="endMinute_0" class="end-minute" required>
                                                    <option value="00">00分</option>
                                                    <option value="30">30分</option>
                                                </select>
                                            </div>
                                        </div>
                                        <button type="button" class="remove-schedule-btn" onclick="window.scheduleManager.removeScheduleItem(0)">🗑️ 削除</button>
                                    </div>
                                </div>

                                <div class="schedule-actions">
                                    <button type="button" id="addScheduleItem" class="add-schedule-btn">➕ 時間帯を追加</button>
                                </div>
                            </div>
                            <div class="modal-footer">
                                <button id="saveSchedule" class="save-btn">保存</button>
                                <button id="deleteSchedule" class="delete-btn hidden">この曜日の全予定を削除</button>
                                <button id="cancelSchedule" class="cancel-btn">キャンセル</button>
                            </div>
                        </div>
                    </div>

                    <!-- AI分析結果モーダル -->
                    <div id="analysisModal" class="modal">
                        <div class="modal-content" style="max-width: 700px; max-height: 90vh; overflow-y: auto;">
                            <div class="modal-header" style="position: sticky; top: 0; background: white; z-index: 10; border-bottom: 1px solid #dee2e6;">
                                <h2>🤖 AI分析結果</h2>
                                <button class="close-btn" id="closeAnalysisModal">&times;</button>
                            </div>
                            <div class="modal-body" style="max-height: calc(90vh - 140px); overflow-y: auto; padding: 1rem;">
                                <div id="analysisResults">
                                    <div class="analysis-loading">
                                        <div class="analysis-spinner"></div>
                                        <h3>🤖 AI分析実行中...</h3>
                                        <p>AI がチームの予定を詳細に分析しています</p>
                                    </div>
                                </div>
                            </div>
                            <div class="modal-footer" style="position: sticky; bottom: 0; background: white; border-top: 1px solid #dee2e6;">
                                <button id="runAnalysisAgain" class="save-btn" style="display:none;">🔄 再分析</button>
                                <button id="closeAnalysisBtn" class="cancel-btn">閉じる</button>
                            </div>
                        </div>
                    </div>

                    <!-- Admin ユーザー管理モーダル -->
                    ${currentUser.username === 'admin' ? `
                    <div id="adminUsersModal" class="modal">
                        <div class="modal-content" style="max-width: 800px; max-height: 90vh; overflow-y: auto;">
                            <div class="modal-header" style="position: sticky; top: 0; background: white; z-index: 10; border-bottom: 1px solid #dee2e6;">
                                <h2>👥 ユーザー管理</h2>
                                <button class="close-btn" id="closeAdminModal">&times;</button>
                            </div>
                            <div class="modal-body" style="max-height: calc(90vh - 140px); overflow-y: auto; padding: 1rem;">
                                <div id="usersListContainer">
                                    <div class="loading">
                                        <div class="spinner"></div>
                                        <p>ユーザーリストを読み込み中...</p>
                                    </div>
                                </div>
                            </div>
                            <div class="modal-footer" style="position: sticky; bottom: 0; background: white; border-top: 1px solid #dee2e6;">
                                <button id="refreshUsersBtn" class="save-btn">🔄 更新</button>
                                <button id="closeAdminModalBtn" class="cancel-btn">閉じる</button>
                            </div>
                        </div>
                    </div>` : ''}

                    <!-- Admin データ管理モーダル -->
                    ${currentUser.username === 'admin' ? `
                    <div id="adminDataModal" class="modal">
                        <div class="modal-content" style="max-width: 600px; max-height: 90vh; overflow-y: auto;">
                            <div class="modal-header" style="position: sticky; top: 0; background: white; z-index: 10; border-bottom: 1px solid #dee2e6;">
                                <h2>💾 データ管理</h2>
                                <button class="close-btn" id="closeAdminDataModal">&times;</button>
                            </div>
                            <div class="modal-body" style="padding: 2rem;">
                                <div class="data-management-section">
                                    <h3 style="margin-bottom: 1rem; color: #333;">📤 データエクスポート</h3>
                                    <p style="margin-bottom: 1rem; color: #666;">全ユーザーと予定データをJSONファイルでダウンロードします。</p>
                                    <button id="exportDataBtn" class="save-btn" style="width: 100%; margin-bottom: 2rem;">📥 データをエクスポート</button>
                                </div>

                                <div class="data-management-section">
                                    <h3 style="margin-bottom: 1rem; color: #333;">📥 データインポート</h3>
                                    <p style="margin-bottom: 1rem; color: #666;">JSONファイルからユーザーと予定データを復元します。</p>
                                    <input type="file" id="importFileInput" accept=".json" style="width: 100%; margin-bottom: 1rem; padding: 0.5rem; border: 1px solid #ddd; border-radius: 4px;">
                                    <button id="importDataBtn" class="save-btn" style="width: 100%; margin-bottom: 2rem;">📤 データをインポート</button>
                                </div>

                                <div class="data-management-section" style="border-top: 2px solid #ffebee; padding-top: 1.5rem;">
                                    <h3 style="margin-bottom: 1rem; color: #d32f2f;">🗑️ 全データ削除</h3>
                                    <p style="margin-bottom: 1rem; color: #666;">⚠️ 警告: 全ユーザーと予定データが完全に削除されます。この操作は元に戻せません。</p>
                                    <button id="deleteAllDataBtn" class="delete-btn" style="width: 100%;">🗑️ 全データを削除</button>
                                </div>
                            </div>
                            <div class="modal-footer" style="position: sticky; bottom: 0; background: white; border-top: 1px solid #dee2e6;">
                                <button id="closeAdminDataModalBtn" class="cancel-btn">閉じる</button>
                            </div>
                        </div>
                    </div>` : ''}

                    <!-- ヘルプモーダル -->
                    <div id="helpModal" class="modal">
                        <div class="modal-content" style="max-width: 900px; max-height: 90vh; overflow-y: auto;">
                            <div class="modal-header" style="position: sticky; top: 0; background: white; z-index: 10; border-bottom: 1px solid #dee2e6;">
                                <h2>❓ システムヘルプ</h2>
                                <button class="close-btn" id="closeHelpModal">&times;</button>
                            </div>
                            <div class="modal-body" style="max-height: calc(90vh - 140px); overflow-y: auto; padding: 1.5rem;">
                                <div id="helpContent">
                                    <!-- ヘルプコンテンツはJavaScriptで動的生成 -->
                                </div>
                            </div>
                            <div class="modal-footer" style="position: sticky; bottom: 0; background: white; border-top: 1px solid #dee2e6;">
                                <button id="closeHelpBtn" class="cancel-btn">閉じる</button>
                            </div>
                        </div>
                    </div>

                    <!-- ローディング -->
                    <div id="loading" class="loading">
                        <div class="spinner"></div>
                    </div>
                `;

                this.setupEventListeners();
                setTimeout(() => {
                    window.scheduleManager = new ScheduleManager();
                }, 300);
            }

            setupEventListeners() {
                document.getElementById('logoutBtn').addEventListener('click', () => {
                    this.logout();
                });

                document.getElementById('refreshBtn').addEventListener('click', () => {
                    if (window.scheduleManager) {
                        window.scheduleManager.loadData();
                    }
                });

                document.getElementById('addScheduleBtn')?.addEventListener('click', () => {
                    if (window.scheduleManager) {
                        window.scheduleManager.showScheduleModal(null, null, false); // 新規追加モード
                    }
                });

                document.getElementById('adminUsersBtn')?.addEventListener('click', () => {
                    this.showAdminUsersModal();
                });

                document.getElementById('adminDataBtn')?.addEventListener('click', () => {
                    this.showAdminDataModal();
                });

                document.getElementById('analysisBtn').addEventListener('click', () => {
                    if (window.scheduleManager) {
                        window.scheduleManager.runLLMAnalysis();
                    }
                });

                document.getElementById('helpBtn').addEventListener('click', () => {
                    this.showHelpModal();
                });
            }

            async showAdminUsersModal() {
                const modal = document.getElementById('adminUsersModal');
                modal.classList.add('show');

                // モーダル閉じるイベント
                document.getElementById('closeAdminModal').addEventListener('click', () => {
                    modal.classList.remove('show');
                });
                document.getElementById('closeAdminModalBtn').addEventListener('click', () => {
                    modal.classList.remove('show');
                });
                document.getElementById('refreshUsersBtn').addEventListener('click', () => {
                    this.loadUsersList();
                });

                // ユーザーリスト読み込み
                await this.loadUsersList();
            }

            async loadUsersList() {
                const container = document.getElementById('usersListContainer');
                container.innerHTML = '<div class="loading"><div class="spinner"></div><p>ユーザーリストを読み込み中...</p></div>';

                try {
                    const token = localStorage.getItem('authToken');
                    const response = await fetch('/api/admin/users', {
                        headers: { 'Authorization': `Bearer ${token}` }
                    });

                    if (response.ok) {
                        const data = await response.json();
                        this.renderUsersList(data.users);
                    } else {
                        container.innerHTML = '<div class="error">ユーザーリストの読み込みに失敗しました</div>';
                    }
                } catch (error) {
                    console.error('ユーザーリスト読み込みエラー:', error);
                    container.innerHTML = '<div class="error">サーバーエラーが発生しました</div>';
                }
            }

            renderUsersList(users) {
                const container = document.getElementById('usersListContainer');

                if (users.length === 0) {
                    container.innerHTML = '<div class="no-users"><p>👤 登録ユーザーはいません</p></div>';
                    return;
                }

                let html = '<div class="users-table"><table style="width: 100%; border-collapse: collapse;">';
                html += '<thead><tr style="background: #f8f9fa;">';
                html += '<th style="padding: 12px; border: 1px solid #dee2e6; text-align: left;">👤 ユーザー名</th>';
                html += '<th style="padding: 12px; border: 1px solid #dee2e6; text-align: left;">⏰ 勤務時間</th>';
                html += '<th style="padding: 12px; border: 1px solid #dee2e6; text-align: left;">📅 登録日</th>';
                html += '<th style="padding: 12px; border: 1px solid #dee2e6; text-align: center;">🗑️ 操作</th>';
                html += '</tr></thead><tbody>';

                users.forEach(user => {
                    html += '<tr>';
                    html += `<td style="padding: 12px; border: 1px solid #dee2e6;"><strong>${user.username}</strong></td>`;
                    html += `<td style="padding: 12px; border: 1px solid #dee2e6;">${user.start_time} - ${user.end_time}</td>`;
                    html += `<td style="padding: 12px; border: 1px solid #dee2e6;">${new Date(user.created_at).toLocaleDateString('ja-JP')}</td>`;
                    html += `<td style="padding: 12px; border: 1px solid #dee2e6; text-align: center;">`;
                    html += `<button onclick="window.authManager.deleteUser(${user.id}, '${user.username}')" class="delete-user-btn" style="background: #dc3545; color: white; border: none; padding: 6px 12px; border-radius: 4px; cursor: pointer;">🗑️ 削除</button>`;
                    html += '</td></tr>';
                });

                html += '</tbody></table></div>';
                container.innerHTML = html;
            }

            async deleteUser(userId, username) {
                if (!confirm(`ユーザー "${username}" を削除しますか？この操作は取り消せません。`)) {
                    return;
                }

                try {
                    const token = localStorage.getItem('authToken');
                    const response = await fetch(`/api/admin/users/${userId}`, {
                        method: 'DELETE',
                        headers: { 'Authorization': `Bearer ${token}` }
                    });

                    if (response.ok) {
                        const data = await response.json();
                        alert(`✅ ${data.message}`);
                        await this.loadUsersList(); // リスト更新

                        // スケジュールも更新
                        if (window.scheduleManager) {
                            window.scheduleManager.loadData();
                        }
                    } else {
                        const error = await response.json();
                        alert(`❌ 削除エラー: ${error.error}`);
                    }
                } catch (error) {
                    console.error('ユーザー削除エラー:', error);
                    alert('❌ サーバーエラーが発生しました');
                }
            }

            async showAdminDataModal() {
                const modal = document.getElementById('adminDataModal');
                modal.classList.add('show');

                // モーダル閉じるイベント
                document.getElementById('closeAdminDataModal').addEventListener('click', () => {
                    modal.classList.remove('show');
                });
                document.getElementById('closeAdminDataModalBtn').addEventListener('click', () => {
                    modal.classList.remove('show');
                });

                // エクスポートボタンのイベント
                document.getElementById('exportDataBtn').addEventListener('click', () => {
                    this.exportData();
                });

                // インポートボタンのイベント
                document.getElementById('importDataBtn').addEventListener('click', () => {
                    this.importData();
                });

                // 全データ削除ボタンのイベント
                document.getElementById('deleteAllDataBtn').addEventListener('click', () => {
                    this.deleteAllData();
                });
            }

            async exportData() {
                try {
                    const token = localStorage.getItem('authToken');
                    const response = await fetch('/api/admin/export', {
                        headers: { 'Authorization': `Bearer ${token}` }
                    });

                    if (response.ok) {
                        const data = await response.json();

                        // JSONファイルとしてダウンロード
                        const blob = new Blob([JSON.stringify(data, null, 2)], { type: 'application/json' });
                        const url = URL.createObjectURL(blob);
                        const a = document.createElement('a');
                        a.href = url;
                        a.download = `schedule_export_${new Date().toISOString().slice(0, 19).replace(/:/g, '-')}.json`;
                        document.body.appendChild(a);
                        a.click();
                        document.body.removeChild(a);
                        URL.revokeObjectURL(url);

                        alert(`✅ データエクスポート完了\\n\\n📊 統計:\\n・ユーザー: ${data.statistics.total_users}人\\n・予定: ${data.statistics.total_availability_records}件`);
                    } else {
                        const error = await response.json();
                        alert(`❌ エクスポートエラー: ${error.error}`);
                    }
                } catch (error) {
                    console.error('エクスポートエラー:', error);
                    alert('❌ エクスポートに失敗しました');
                }
            }

            async importData() {
                const fileInput = document.getElementById('importFileInput');
                const file = fileInput.files[0];

                if (!file) {
                    alert('📁 インポートするJSONファイルを選択してください');
                    return;
                }

                if (!confirm('⚠️ データインポートを実行しますか？\\n\\n既存のユーザー名と重複する場合はスキップされます。')) {
                    return;
                }

                try {
                    const fileContent = await file.text();
                    const importData = JSON.parse(fileContent);

                    const token = localStorage.getItem('authToken');
                    const response = await fetch('/api/admin/import', {
                        method: 'POST',
                        headers: {
                            'Authorization': `Bearer ${token}`,
                            'Content-Type': 'application/json'
                        },
                        body: JSON.stringify(importData)
                    });

                    if (response.ok) {
                        const result = await response.json();
                        let message = `✅ インポート完了\\n\\n📊 結果:\\n・ユーザー: ${result.imported_users}人\\n・予定: ${result.imported_availability}件`;

                        if (result.errors.length > 0) {
                            message += `\\n\\n⚠️ エラー (${result.errors.length}件):\\n${result.errors.slice(0, 3).join('\\n')}`;
                            if (result.errors.length > 3) {
                                message += `\\n... 他${result.errors.length - 3}件`;
                            }
                        }

                        alert(message);

                        // スケジュールを更新
                        if (window.scheduleManager) {
                            window.scheduleManager.loadData();
                        }

                        // ファイル入力をクリア
                        fileInput.value = '';
                    } else {
                        const error = await response.json();
                        alert(`❌ インポートエラー: ${error.error}`);
                    }
                } catch (error) {
                    console.error('インポートエラー:', error);
                    alert('❌ ファイルの読み込みまたは処理に失敗しました');
                }
            }

            async deleteAllData() {
                if (!confirm('🗑️ 全データ削除\\n\\n⚠️ 重要な警告:\\n• 全ユーザーが削除されます\\n• 全予定データが削除されます\\n• この操作は元に戻せません\\n\\n本当に削除しますか？')) {
                    return;
                }

                if (!confirm('⚠️ 最終確認\\n\\n「はい」をクリックすると全データが完全に削除されます。\\n\\n続行しますか？')) {
                    return;
                }

                try {
                    const token = localStorage.getItem('authToken');
                    const response = await fetch('/api/admin/delete-all', {
                        method: 'DELETE',
                        headers: { 'Authorization': `Bearer ${token}` }
                    });

                    if (response.ok) {
                        const result = await response.json();
                        alert(`✅ 全データ削除完了\\n\\n📊 削除結果:\\n・ユーザー: ${result.deleted_users}人\\n・予定: ${result.deleted_availability}件`);

                        // スケジュールを更新
                        if (window.scheduleManager) {
                            window.scheduleManager.loadData();
                        }
                    } else {
                        const error = await response.json();
                        alert(`❌ 削除エラー: ${error.error}`);
                    }
                } catch (error) {
                    console.error('削除エラー:', error);
                    alert('❌ 削除処理に失敗しました');
                }
            }

            showHelpModal() {
                const modal = document.getElementById('helpModal');
                const helpContent = document.getElementById('helpContent');
                const currentUser = JSON.parse(localStorage.getItem('currentUser') || '{}');

                // ヘルプコンテンツを動的生成
                helpContent.innerHTML = this.generateHelpContent(currentUser);

                // モーダルを表示
                modal.classList.add('show');

                // モーダル閉じるイベント（一度だけ追加）
                const closeModal = () => {
                    modal.classList.remove('show');
                };

                document.getElementById('closeHelpModal').addEventListener('click', closeModal);
                document.getElementById('closeHelpBtn').addEventListener('click', closeModal);

                // モーダル外クリックで閉じる
                modal.addEventListener('click', (e) => {
                    if (e.target === modal) {
                        closeModal();
                    }
                });
            }

            generateHelpContent(currentUser) {
                const isAdmin = currentUser.username === 'admin';

                return `
                    <div style="line-height: 1.6;">
                        <!-- システム概要 -->
                        <div style="background: linear-gradient(135deg, #667eea 0%, #764ba2 100%); color: white; padding: 1.5rem; border-radius: 8px; margin-bottom: 2rem;">
                            <h3 style="margin: 0 0 1rem 0; font-size: 1.3rem;">🎯 チームスケジュール管理システムとは</h3>
<<<<<<< HEAD
                            <p style="margin: 0; font-size: 1rem;">チームメンバーの予定を共有し、AI分析により最適な会議時間を見つけるシステムです。各メンバーが自分の空き時間を登録し、AIが全員の都合を分析して最適な会議候補を提案します。</p>
=======
                            <p style="margin: 0; font-size: 1rem;">チームメンバーの予定を共有し、AI分析により最適な会議時間を見つけるシステムです。</p>
>>>>>>> e32dacf6
                        </div>

                        <!-- 基本操作 -->
                        <div style="margin-bottom: 2rem;">
<<<<<<< HEAD
                            <h3 style="color: #333; border-bottom: 2px solid #007bff; padding-bottom: 0.5rem; margin-bottom: 1rem;">📖 基本操作ガイド</h3>
=======
                            <h3 style="color: #333; border-bottom: 2px solid #007bff; padding-bottom: 0.5rem; margin-bottom: 1rem;">📖 基本操作</h3>
>>>>>>> e32dacf6

                            <div style="display: grid; gap: 1rem;">
                                ${!isAdmin ? `
                                <div style="background: #f8f9fa; padding: 1rem; border-radius: 6px; border-left: 4px solid #28a745;">
<<<<<<< HEAD
                                    <h4 style="margin: 0 0 0.5rem 0; color: #28a745;">➕ 予定の追加方法</h4>
                                    <p style="margin: 0; font-size: 0.9rem;">
                                    <strong>方法1:</strong> 「予定追加」ボタンをクリック<br>
                                    <strong>方法2:</strong> スケジュール表の空いているセル（グレー）を直接クリック<br>
                                    <strong>操作:</strong> 曜日と時間を選択 → 「保存」ボタンで登録完了
                                    </p>
                                </div>

                                <div style="background: #f8f9fa; padding: 1rem; border-radius: 6px; border-left: 4px solid #007bff;">
                                    <h4 style="margin: 0 0 0.5rem 0; color: #007bff;">✏️ 予定の編集方法</h4>
                                    <p style="margin: 0; font-size: 0.9rem;">
                                    <strong>操作:</strong> 既存の予定があるセル（色付き）をクリック<br>
                                    <strong>表示:</strong> その曜日の全予定が表示されます<br>
                                    <strong>編集:</strong> 時間を変更、追加、削除して「保存」ボタンで確定
                                    </p>
                                </div>

                                <div style="background: #f8f9fa; padding: 1rem; border-radius: 6px; border-left: 4px solid #dc3545;">
                                    <h4 style="margin: 0 0 0.5rem 0; color: #dc3545;">🗑️ 予定の削除方法</h4>
                                    <p style="margin: 0; font-size: 0.9rem;">
                                    <strong>個別削除:</strong> 編集画面で該当時間帯の「🗑️ 削除」ボタン<br>
                                    <strong>一括削除:</strong> 編集画面で「この曜日の全予定を削除」ボタン<br>
                                    <strong>確認:</strong> 削除時は確認メッセージが表示されます
                                    </p>
=======
                                    <h4 style="margin: 0 0 0.5rem 0; color: #28a745;">➕ 予定の追加</h4>
                                    <p style="margin: 0; font-size: 0.9rem;">1. 「予定追加」ボタンをクリック、または空いているセル（グレー）をクリック<br>
                                    2. 曜日と時間を選択<br>
                                    3. 「保存」ボタンで予定を登録</p>
                                </div>

                                <div style="background: #f8f9fa; padding: 1rem; border-radius: 6px; border-left: 4px solid #007bff;">
                                    <h4 style="margin: 0 0 0.5rem 0; color: #007bff;">✏️ 予定の編集</h4>
                                    <p style="margin: 0; font-size: 0.9rem;">1. 既存の予定があるセル（色付き）をクリック<br>
                                    2. その曜日の全予定が表示されるので、必要に応じて編集<br>
                                    3. 「保存」ボタンで変更を確定</p>
                                </div>

                                <div style="background: #f8f9fa; padding: 1rem; border-radius: 6px; border-left: 4px solid #dc3545;">
                                    <h4 style="margin: 0 0 0.5rem 0; color: #dc3545;">🗑️ 予定の削除</h4>
                                    <p style="margin: 0; font-size: 0.9rem;">1. 既存の予定があるセル（色付き）をクリック<br>
                                    2. 編集画面で「この曜日の全予定を削除」ボタンをクリック<br>
                                    3. 確認メッセージで「OK」を選択</p>
>>>>>>> e32dacf6
                                </div>
                                ` : ''}

                                <div style="background: #f8f9fa; padding: 1rem; border-radius: 6px; border-left: 4px solid #6f42c1;">
<<<<<<< HEAD
                                    <h4 style="margin: 0 0 0.5rem 0; color: #6f42c1;">🤖 AI会議候補抽出の活用</h4>
                                    <p style="margin: 0; font-size: 0.9rem;">
                                    <strong>機能:</strong> AI が全員の予定を分析し、最適な会議時間候補を自動提案<br>
                                    <strong>分析内容:</strong> 参加人数、参加率、時間の長さを総合評価<br>
                                    <strong>結果:</strong> TOP 4 候補をランキング形式で表示<br>
                                    <strong>活用:</strong> 提案された候補から最適な時間を選んで会議をスケジュール
                                    </p>
=======
                                    <h4 style="margin: 0 0 0.5rem 0; color: #6f42c1;">🤖 AI分析の活用</h4>
                                    <p style="margin: 0; font-size: 0.9rem;">1. 「LLM分析」ボタンをクリック<br>
                                    2. AI が全員の予定を分析し、最適な会議時間候補を提案<br>
                                    3. 参加人数、参加率、時間の長さを考慮した TOP 4 候補を表示</p>
>>>>>>> e32dacf6
                                </div>
                            </div>
                        </div>

                        <!-- スケジュールグリッドの見方 -->
                        <div style="margin-bottom: 2rem;">
                            <h3 style="color: #333; border-bottom: 2px solid #007bff; padding-bottom: 0.5rem; margin-bottom: 1rem;">📊 スケジュールグリッドの見方</h3>

                            <div style="display: grid; gap: 1rem;">
                                <div style="display: flex; align-items: center; gap: 1rem; padding: 0.8rem; background: #f8f9fa; border-radius: 6px;">
<<<<<<< HEAD
                                    <div style="width: 30px; height: 20px; background: #f8f9fa; border: 1px solid #dee2e6; border-radius: 3px;"></div>
                                    <span><strong>グレーセル：</strong> 空き時間（予定未登録）- クリックで新規予定追加</span>
                                </div>

                                <div style="display: flex; align-items: center; gap: 1rem; padding: 0.8rem; background: #f8f9fa; border-radius: 6px;">
                                    <div style="width: 30px; height: 20px; background: #d4edda; border-radius: 3px;"></div>
                                    <span><strong>緑色セル：</strong> あなたが参加可能な時間帯（自分の予定あり）</span>
=======
                                    <div style="width: 30px; height: 20px; background: #d4edda; border-radius: 3px;"></div>
                                    <span><strong>緑色セル：</strong> あなたが参加可能な時間帯</span>
>>>>>>> e32dacf6
                                </div>

                                <div style="display: flex; align-items: center; gap: 1rem; padding: 0.8rem; background: #f8f9fa; border-radius: 6px;">
                                    <div style="width: 30px; height: 20px; background: linear-gradient(135deg, #fff3cd, #ffeaa7); border-left: 4px solid #f39c12; border-radius: 3px;"></div>
<<<<<<< HEAD
                                    <span><strong>黄色セル：</strong> 1人だけが参加可能（単独作業時間）</span>
=======
                                    <span><strong>黄色セル：</strong> 1人だけが参加可能（あなた含む）</span>
>>>>>>> e32dacf6
                                </div>

                                <div style="display: flex; align-items: center; gap: 1rem; padding: 0.8rem; background: #f8f9fa; border-radius: 6px;">
                                    <div style="width: 30px; height: 20px; background: linear-gradient(135deg, #d1ecf1, #74b9ff); border-left: 4px solid #0984e3; border-radius: 3px;"></div>
<<<<<<< HEAD
                                    <span><strong>青色セル：</strong> 一部のメンバーが参加可能（部分会議可能）</span>
=======
                                    <span><strong>青色セル：</strong> 一部のメンバーが参加可能（部分会議）</span>
>>>>>>> e32dacf6
                                </div>

                                <div style="display: flex; align-items: center; gap: 1rem; padding: 0.8rem; background: #f8f9fa; border-radius: 6px;">
                                    <div style="width: 30px; height: 20px; background: linear-gradient(135deg, #d4edda, #00b894); border-left: 4px solid #00a085; border-radius: 3px;"></div>
                                    <span><strong>濃い緑セル：</strong> 全員が参加可能（理想的な会議時間）</span>
                                </div>
                            </div>

                            <div style="margin-top: 1rem; padding: 1rem; background: #e3f2fd; border-radius: 6px;">
<<<<<<< HEAD
                                <p style="margin: 0; font-size: 0.9rem;"><strong>💡 ポイント：</strong> セル内の数字は参加可能人数を表示。数字が大きいほど多くの人が参加できる時間帯です。色付きセルをクリックすると予定の編集が可能です。</p>
=======
                                <p style="margin: 0; font-size: 0.9rem;"><strong>💡 ヒント：</strong> セル内の数字は参加可能人数を表示します。数字が大きいほど多くの人が参加できる時間帯です。</p>
>>>>>>> e32dacf6
                            </div>
                        </div>

                        ${isAdmin ? `
                        <!-- 管理者機能 -->
                        <div style="margin-bottom: 2rem;">
<<<<<<< HEAD
                            <h3 style="color: #333; border-bottom: 2px solid #dc3545; padding-bottom: 0.5rem; margin-bottom: 1rem;">👥 管理者専用機能</h3>

                            <div style="display: grid; gap: 1rem;">
                                <div style="background: #fff3cd; padding: 1rem; border-radius: 6px; border-left: 4px solid #ffc107;">
                                    <h4 style="margin: 0 0 0.5rem 0; color: #856404;">👥 ユーザー管理機能</h4>
                                    <p style="margin: 0; font-size: 0.9rem;">
                                    <strong>機能:</strong> 登録されているユーザーの一覧表示と削除<br>
                                    <strong>表示情報:</strong> ユーザー名、勤務時間、登録日<br>
                                    <strong>⚠️ 注意:</strong> ユーザーを削除すると、そのユーザーの全ての予定データも同時に削除されます
                                    </p>
                                </div>

                                <div style="background: #f8d7da; padding: 1rem; border-radius: 6px; border-left: 4px solid #dc3545;">
                                    <h4 style="margin: 0 0 0.5rem 0; color: #721c24;">💾 データ管理機能</h4>
                                    <p style="margin: 0 0 0.5rem 0; font-size: 0.9rem;">
                                    <strong>📤 エクスポート:</strong> 全ユーザーと予定データをJSONファイルでバックアップ保存<br>
                                    <strong>📥 インポート:</strong> バックアップファイルからデータを復元（重複ユーザーはスキップ）<br>
                                    <strong>🗑️ 全データ削除:</strong> システム内の全ユーザーと予定データを完全削除
                                    </p>
                                    <p style="margin: 0; font-size: 0.85rem; color: #721c24;"><strong>⚠️ 重要:</strong> データ削除操作は元に戻すことができません。バックアップを取ってから実行してください。</p>
                                </div>

                                <div style="background: #e8f5e8; padding: 1rem; border-radius: 6px; border-left: 4px solid #28a745;">
                                    <h4 style="margin: 0 0 0.5rem 0; color: #155724;">🤖 AI分析の特権</h4>
                                    <p style="margin: 0; font-size: 0.9rem;">管理者は全ユーザーのスケジュール分析が可能。一般ユーザーは自分が参加可能な会議候補のみ表示されます。</p>
=======
                            <h3 style="color: #333; border-bottom: 2px solid #dc3545; padding-bottom: 0.5rem; margin-bottom: 1rem;">👥 管理者機能</h3>

                            <div style="display: grid; gap: 1rem;">
                                <div style="background: #fff3cd; padding: 1rem; border-radius: 6px; border-left: 4px solid #ffc107;">
                                    <h4 style="margin: 0 0 0.5rem 0; color: #856404;">👥 ユーザー管理</h4>
                                    <p style="margin: 0; font-size: 0.9rem;">登録されているユーザーの一覧表示と削除が可能です。<br>
                                    ⚠️ ユーザーを削除すると、そのユーザーの全ての予定データも削除されます。</p>
                                </div>

                                <div style="background: #f8d7da; padding: 1rem; border-radius: 6px; border-left: 4px solid #dc3545;">
                                    <h4 style="margin: 0 0 0.5rem 0; color: #721c24;">💾 データ管理</h4>
                                    <p style="margin: 0 0 0.5rem 0; font-size: 0.9rem;"><strong>📤 エクスポート：</strong> 全ユーザーと予定データをJSONファイルでバックアップ<br>
                                    <strong>📥 インポート：</strong> バックアップファイルからデータを復元<br>
                                    <strong>🗑️ 全データ削除：</strong> システム内の全データを完全削除</p>
                                    <p style="margin: 0; font-size: 0.85rem; color: #721c24;"><strong>⚠️ 注意：</strong> データ削除操作は元に戻すことができません。</p>
>>>>>>> e32dacf6
                                </div>
                            </div>
                        </div>
                        ` : ''}

<<<<<<< HEAD
                        <!-- 時間設定と制限 -->
                        <div style="margin-bottom: 2rem;">
                            <h3 style="color: #333; border-bottom: 2px solid #007bff; padding-bottom: 0.5rem; margin-bottom: 1rem;">⏰ 時間設定と制限事項</h3>

                            <div style="background: #f8f9fa; padding: 1.2rem; border-radius: 6px;">
                                <h4 style="margin: 0 0 1rem 0; color: #333;">📅 利用可能時間</h4>
                                <ul style="margin: 0 0 1rem 0; padding-left: 1.2rem;">
                                    <li style="margin-bottom: 0.5rem;"><strong>利用時間帯:</strong> 8:00 〜 18:00（10時間）</li>
                                    <li style="margin-bottom: 0.5rem;"><strong>時間間隔:</strong> 30分刻み（20スロット/日）</li>
                                    <li style="margin-bottom: 0.5rem;"><strong>対象曜日:</strong> 月曜日 〜 金曜日（平日のみ）</li>
                                    <li><strong>連続予定:</strong> 複数の時間帯を連続して登録可能</li>
                                </ul>

                                <h4 style="margin: 1rem 0 0.5rem 0; color: #333;">⚠️ 制限事項</h4>
                                <ul style="margin: 0; padding-left: 1.2rem;">
                                    <li style="margin-bottom: 0.5rem;">土日祝日の予定登録は現在未対応</li>
                                    <li style="margin-bottom: 0.5rem;">18:00以降の時間帯は利用不可</li>
                                    <li style="margin-bottom: 0.5rem;">同一時間帯での重複予定は登録不可</li>
                                    <li>他のユーザーの予定は閲覧のみ（編集不可）</li>
=======
                        <!-- 時間設定について -->
                        <div style="margin-bottom: 2rem;">
                            <h3 style="color: #333; border-bottom: 2px solid #007bff; padding-bottom: 0.5rem; margin-bottom: 1rem;">⏰ 時間設定について</h3>

                            <div style="background: #f8f9fa; padding: 1.2rem; border-radius: 6px;">
                                <ul style="margin: 0; padding-left: 1.2rem;">
                                    <li style="margin-bottom: 0.5rem;"><strong>利用可能時間：</strong> 7:00 〜 19:00（12時間）</li>
                                    <li style="margin-bottom: 0.5rem;"><strong>時間間隔：</strong> 30分刻み（24スロット/日）</li>
                                    <li style="margin-bottom: 0.5rem;"><strong>対象曜日：</strong> 月曜日 〜 金曜日（平日のみ）</li>
                                    <li><strong>連続予定：</strong> 複数の時間帯を連続して登録可能</li>
>>>>>>> e32dacf6
                                </ul>
                            </div>
                        </div>

<<<<<<< HEAD
                        <!-- AI分析について詳細解説 -->
                        <div style="margin-bottom: 2rem;">
                            <h3 style="color: #333; border-bottom: 2px solid #007bff; padding-bottom: 0.5rem; margin-bottom: 1rem;">🤖 AI会議候補抽出の詳細</h3>

                            <div style="background: #f8f9fa; padding: 1.2rem; border-radius: 6px;">
                                <h4 style="margin: 0 0 1rem 0; color: #333;">📊 AI分析の仕組み</h4>
                                <div style="display: grid; gap: 0.8rem; margin-bottom: 1rem;">
                                    <div><strong>Step 1:</strong> 全メンバーの予定データを収集・分析</div>
                                    <div><strong>Step 2:</strong> 2名以上が参加可能な時間帯を抽出</div>
                                    <div><strong>Step 3:</strong> 参加人数、参加率、時間の長さで評価</div>
                                    <div><strong>Step 4:</strong> 連続時間帯や適切な会議時間を優先</div>
                                    <div><strong>Step 5:</strong> AWS Bedrock Claude AIが最適化してTOP 4を選出</div>
                                </div>

                                <h4 style="margin: 1rem 0 0.5rem 0; color: #333;">🎯 評価基準</h4>
                                <ul style="margin: 0 0 1rem 0; padding-left: 1.2rem;">
                                    <li style="margin-bottom: 0.5rem;"><strong>参加人数:</strong> より多くの人が参加できる時間を優先</li>
                                    <li style="margin-bottom: 0.5rem;"><strong>参加率:</strong> チーム全体に占める参加可能者の割合</li>
                                    <li style="margin-bottom: 0.5rem;"><strong>連続性:</strong> 長時間の会議が可能な連続スロット</li>
                                    <li style="margin-bottom: 0.5rem;"><strong>時間帯:</strong> 午前中や昼食後など会議に適した時間</li>
                                    <li><strong>バランス:</strong> 特定の人に偏らない公平な時間配分</li>
                                </ul>

                                <h4 style="margin: 1rem 0 0.5rem 0; color: #333;">💡 結果の活用方法</h4>
                                <p style="margin: 0; font-size: 0.9rem;">AI分析結果では、各候補に参加可能メンバー、参加率、理由が表示されます。🥇🥈🥉の順位と詳細情報を参考に、チームの状況に最も適した時間を選んで会議をスケジュールしてください。</p>
                            </div>
                        </div>

                        <!-- トラブルシューティング -->
                        <div style="margin-bottom: 2rem;">
                            <h3 style="color: #333; border-bottom: 2px solid #007bff; padding-bottom: 0.5rem; margin-bottom: 1rem;">🔧 トラブルシューティング</h3>
=======
                        <!-- AI分析について -->
                        <div style="margin-bottom: 2rem;">
                            <h3 style="color: #333; border-bottom: 2px solid #007bff; padding-bottom: 0.5rem; margin-bottom: 1rem;">🤖 AI分析について</h3>

                            <div style="background: #f8f9fa; padding: 1.2rem; border-radius: 6px;">
                                <h4 style="margin: 0 0 1rem 0; color: #333;">📊 分析内容</h4>
                                <ul style="margin: 0 0 1rem 0; padding-left: 1.2rem;">
                                    <li style="margin-bottom: 0.5rem;">全メンバーの予定を分析し、最適な会議時間を提案</li>
                                    <li style="margin-bottom: 0.5rem;">参加人数、参加率、時間の長さを総合的に評価</li>
                                    <li style="margin-bottom: 0.5rem;">連続する時間帯を優先的に推奨</li>
                                    <li>午前中や昼食後など、会議に適した時間帯を考慮</li>
                                </ul>

                                <h4 style="margin: 1rem 0 0.5rem 0; color: #333;">🎯 活用方法</h4>
                                <p style="margin: 0; font-size: 0.9rem;">AI分析結果の TOP 4 候補から、チームの状況に最も適した時間を選んで会議をスケジュールしてください。</p>
                            </div>
                        </div>

                        <!-- よくある質問 -->
                        <div style="margin-bottom: 2rem;">
                            <h3 style="color: #333; border-bottom: 2px solid #007bff; padding-bottom: 0.5rem; margin-bottom: 1rem;">❓ よくある質問</h3>
>>>>>>> e32dacf6

                            <div style="display: grid; gap: 1rem;">
                                <div style="background: #f8f9fa; padding: 1rem; border-radius: 6px;">
                                    <h4 style="margin: 0 0 0.5rem 0; color: #007bff;">Q. 予定を間違って登録してしまいました</h4>
<<<<<<< HEAD
                                    <p style="margin: 0; font-size: 0.9rem;"><strong>A.</strong> 該当する曜日の色付きセルをクリック → 編集画面で時間を修正 → 「保存」ボタンで修正完了。または「🗑️ 削除」ボタンで該当予定を削除してください。</p>
=======
                                    <p style="margin: 0; font-size: 0.9rem;"><strong>A.</strong> 該当する曜日の色付きセルをクリックして編集画面を開き、予定を修正または削除してください。</p>
>>>>>>> e32dacf6
                                </div>

                                <div style="background: #f8f9fa; padding: 1rem; border-radius: 6px;">
                                    <h4 style="margin: 0 0 0.5rem 0; color: #007bff;">Q. AI分析で候補が表示されません</h4>
<<<<<<< HEAD
                                    <p style="margin: 0; font-size: 0.9rem;"><strong>A.</strong> 2人以上が参加可能な時間帯がない場合、候補は表示されません。チームメンバーに予定の追加を促すか、既存予定の調整を検討してください。</p>
                                </div>

                                <div style="background: #f8f9fa; padding: 1rem; border-radius: 6px;">
                                    <h4 style="margin: 0 0 0.5rem 0; color: #007bff;">Q. セルをクリックしても反応しません</h4>
                                    <p style="margin: 0; font-size: 0.9rem;"><strong>A.</strong> 管理者アカウントでは予定登録ができません。また、他のユーザーの行のセルは閲覧専用です。自分のユーザー名の行（青い背景）のセルをクリックしてください。</p>
=======
                                    <p style="margin: 0; font-size: 0.9rem;"><strong>A.</strong> 2人以上が参加可能な時間帯がない場合、候補は表示されません。メンバーに予定の追加を促してください。</p>
>>>>>>> e32dacf6
                                </div>

                                <div style="background: #f8f9fa; padding: 1rem; border-radius: 6px;">
                                    <h4 style="margin: 0 0 0.5rem 0; color: #007bff;">Q. 土日の予定は登録できませんか？</h4>
<<<<<<< HEAD
                                    <p style="margin: 0; font-size: 0.9rem;"><strong>A.</strong> 現在は平日（月〜金）のみサポートしています。土日対応は今後の機能追加で検討予定です。</p>
                                </div>

                                <div style="background: #f8f9fa; padding: 1rem; border-radius: 6px;">
                                    <h4 style="margin: 0 0 0.5rem 0; color: #007bff;">Q. データが消えてしまいました</h4>
                                    <p style="margin: 0; font-size: 0.9rem;"><strong>A.</strong> 管理者による削除操作、またはシステムエラーの可能性があります。管理者にデータ復元の相談をするか、再度予定を登録してください。</p>
                                </div>

                                <div style="background: #fff3cd; padding: 1rem; border-radius: 6px; border-left: 4px solid #ffc107;">
                                    <h4 style="margin: 0 0 0.5rem 0; color: #856404;">🆘 問題が解決しない場合</h4>
                                    <p style="margin: 0; font-size: 0.9rem;">ページを再読み込み（F5キー）してから再試行してください。それでも問題が続く場合は、システム管理者にお問い合わせください。</p>
                                </div>
                            </div>
                        </div>

                        <!-- ショートカットキー -->
                        <div style="margin-bottom: 2rem;">
                            <h3 style="color: #333; border-bottom: 2px solid #007bff; padding-bottom: 0.5rem; margin-bottom: 1rem;">⌨️ ショートカットと操作Tips</h3>

                            <div style="background: #f8f9fa; padding: 1.2rem; border-radius: 6px;">
                                <h4 style="margin: 0 0 1rem 0; color: #333;">📱 効率的な操作方法</h4>
                                <ul style="margin: 0 0 1rem 0; padding-left: 1.2rem;">
                                    <li style="margin-bottom: 0.5rem;"><strong>F5キー:</strong> ページ再読み込み（データ最新化）</li>
                                    <li style="margin-bottom: 0.5rem;"><strong>Escキー:</strong> 開いているモーダルを閉じる</li>
                                    <li style="margin-bottom: 0.5rem;"><strong>マウスホイール:</strong> スケジュール表の縦横スクロール</li>
                                    <li style="margin-bottom: 0.5rem;"><strong>セル長押し:</strong> 詳細情報をツールチップ表示</li>
                                    <li><strong>曜日タブ:</strong> 素早く曜日切り替え</li>
                                </ul>

                                <h4 style="margin: 1rem 0 0.5rem 0; color: #333;">🎯 効率的な予定管理のコツ</h4>
                                <ul style="margin: 0; padding-left: 1.2rem;">
                                    <li style="margin-bottom: 0.5rem;">定期的な空き時間をまとめて登録</li>
                                    <li style="margin-bottom: 0.5rem;">会議前にAI分析で最適時間を確認</li>
                                    <li style="margin-bottom: 0.5rem;">チーム全体の予定変更は早めに共有</li>
                                    <li>長期プロジェクトは連続時間帯を確保</li>
                                </ul>
                            </div>
                        </div>

                        <!-- システム情報とバージョン -->
                        <div style="background: linear-gradient(135deg, #f8f9fa 0%, #e9ecef 100%); padding: 1.5rem; border-radius: 8px; text-align: center;">
                            <h4 style="margin: 0 0 1rem 0; color: #495057;">📋 システム情報</h4>
                            <div style="display: grid; gap: 0.5rem; font-size: 0.9rem; color: #6c757d;">
                                <div><strong>バージョン:</strong> v2.1.25 (admin LLM除外修正版)</div>
                                <div><strong>AI分析エンジン:</strong> AWS Bedrock Claude 3 Sonnet</div>
                                <div><strong>対応ブラウザ:</strong> Chrome, Firefox, Safari, Edge (最新版推奨)</div>
                                <div><strong>推奨画面解像度:</strong> 1024×768以上</div>
                                <div><strong>データベース:</strong> SQLite (自動バックアップ対応)</div>
                            </div>
                            <div style="margin-top: 1rem; padding-top: 1rem; border-top: 1px solid #dee2e6; font-size: 0.8rem; color: #6c757d;">
                                このシステムは継続的に改善されています。ご不明な点やご要望がございましたら、システム管理者までお気軽にお声がけください。
                            </div>
=======
                                    <p style="margin: 0; font-size: 0.9rem;"><strong>A.</strong> 現在は平日（月〜金）のみサポートしています。土日の対応は今後の機能追加で検討予定です。</p>
                                </div>

                                <div style="background: #f8f9fa; padding: 1rem; border-radius: 6px;">
                                    <h4 style="margin: 0 0 0.5rem 0; color: #007bff;">Q. 他のユーザーの予定を編集できますか？</h4>
                                    <p style="margin: 0; font-size: 0.9rem;"><strong>A.</strong> 各ユーザーは自分の予定のみ編集可能です。他のユーザーの予定は閲覧のみできます。</p>
                                </div>
                            </div>
                        </div>

                        <!-- システム情報 -->
                        <div style="background: linear-gradient(135deg, #f8f9fa 0%, #e9ecef 100%); padding: 1.5rem; border-radius: 8px; text-align: center;">
                            <h4 style="margin: 0 0 1rem 0; color: #495057;">📋 システム情報</h4>
                            <p style="margin: 0; font-size: 0.9rem; color: #6c757d;">
                                バージョン: v2.1.26<br>
                                最終更新: ヘルプ機能充実版<br>
                                AI分析: AWS Bedrock Claude 3 Sonnet
                            </p>
>>>>>>> e32dacf6
                        </div>
                    </div>
                `;
            }

            logout() {
                localStorage.removeItem('authToken');
                localStorage.removeItem('currentUser');
                this.showLogin();
            }
        }

        // スケジュール管理システム
        class ScheduleManager {
            constructor() {
                this.users = [];
                this.gridData = [];
                this.userAvailability = [];
                this.timeSlots = this.generateTimeSlots();
                this.currentUser = JSON.parse(localStorage.getItem('currentUser') || '{}');
                this.currentDay = 'monday'; // 現在表示中の曜日
                this.scheduleItemCount = 1; // 動的スケジュール項目数

                console.log('🚀 ScheduleManager 初期化開始');
                this.setupScrollSync();
                this.setupModalEvents();
                this.setupDayTabs();
                this.setupScheduleActions();
                this.loadData();
            }

            generateTimeSlots() {
                const slots = [];
                for (let hour = 8; hour < 18; hour++) {
                    slots.push({
                        index: slots.length,
                        start: `${hour.toString().padStart(2, '0')}:00`,
                        end: `${hour.toString().padStart(2, '0')}:30`
                    });
                    slots.push({
                        index: slots.length,
                        start: `${hour.toString().padStart(2, '0')}:30`,
                        end: `${(hour + 1).toString().padStart(2, '0')}:00`
                    });
                }
                return slots;
            }

            setupScrollSync() {
                const timeHeader = document.getElementById('timeHeader');
                const scheduleGrid = document.getElementById('scheduleGrid');
                const usersColumn = document.getElementById('usersColumn');

                // 横スクロール連動
                timeHeader.addEventListener('scroll', () => {
                    scheduleGrid.scrollLeft = timeHeader.scrollLeft;
                });

                scheduleGrid.addEventListener('scroll', () => {
                    timeHeader.scrollLeft = scheduleGrid.scrollLeft;
                    // 縦スクロール連動
                    usersColumn.scrollTop = scheduleGrid.scrollTop;
                });

                // 縦スクロール連動（ユーザー列からグリッドへ）
                usersColumn.addEventListener('scroll', () => {
                    scheduleGrid.scrollTop = usersColumn.scrollTop;
                });

                console.log('✅ 横軸・縦軸スクロール連動セットアップ完了');
            }

            setupDayTabs() {
                const dayTabs = document.querySelectorAll('.day-tab');
                dayTabs.forEach(tab => {
                    tab.addEventListener('click', () => {
                        // アクティブタブの更新
                        dayTabs.forEach(t => t.classList.remove('active'));
                        tab.classList.add('active');

                        // 現在の曜日を更新
                        this.currentDay = tab.dataset.day;
                        console.log('📅 曜日切り替え:', this.currentDay);

                        // グリッドを再描画
                        this.renderGrid();
                    });
                });
            }

            setupModalEvents() {
                const modal = document.getElementById('scheduleModal');
                const closeBtn = document.getElementById('closeModal');
                const cancelBtn = document.getElementById('cancelSchedule');
                const saveBtn = document.getElementById('saveSchedule');
                const deleteBtn = document.getElementById('deleteSchedule');

                closeBtn.addEventListener('click', () => this.hideScheduleModal());
                cancelBtn.addEventListener('click', () => this.hideScheduleModal());
                saveBtn.addEventListener('click', () => this.saveSchedule());
                deleteBtn.addEventListener('click', () => this.deleteSchedule());

                // モーダル外クリックで閉じる
                modal.addEventListener('click', (e) => {
                    if (e.target === modal) {
                        this.hideScheduleModal();
                    }
                });

                // 分析モーダルのイベント
                const analysisModal = document.getElementById('analysisModal');
                const closeAnalysisBtn = document.getElementById('closeAnalysisModal');
                const closeAnalysisBtnFooter = document.getElementById('closeAnalysisBtn');
                const runAnalysisAgain = document.getElementById('runAnalysisAgain');

                closeAnalysisBtn.addEventListener('click', () => this.hideAnalysisModal());
                closeAnalysisBtnFooter.addEventListener('click', () => this.hideAnalysisModal());
                runAnalysisAgain.addEventListener('click', () => this.runLLMAnalysis());

                analysisModal.addEventListener('click', (e) => {
                    if (e.target === analysisModal) {
                        this.hideAnalysisModal();
                    }
                });
            }

            setupScheduleActions() {
                // 時間帯追加ボタンのイベント
                document.addEventListener('click', (e) => {
                    if (e.target && e.target.id === 'addScheduleItem') {
                        this.addScheduleItem();
                    }
                });
            }

            addScheduleItem() {
                this.scheduleItemCount++;
                const container = document.getElementById('scheduleContainer');

                const newItem = document.createElement('div');
                newItem.className = 'schedule-item';
                newItem.dataset.index = this.scheduleItemCount - 1;

                newItem.innerHTML = `
                    <div class="schedule-item-header">時間帯 ${this.scheduleItemCount}</div>
                    <div class="form-group">
                        <label>開始時間（8:00〜18:00、30分刻み）</label>
                        <div class="time-selector">
                            <select id="startHour_${this.scheduleItemCount - 1}" class="start-hour" required>
                                <option value="08">08時</option>
                                <option value="09">09時</option>
                                <option value="10">10時</option>
                                <option value="11">11時</option>
                                <option value="12">12時</option>
                                <option value="13">13時</option>
                                <option value="14">14時</option>
                                <option value="15">15時</option>
                                <option value="16">16時</option>
                                <option value="17">17時</option>
                                <option value="18">18時</option>
                            </select>
                            <span class="time-separator">:</span>
                            <select id="startMinute_${this.scheduleItemCount - 1}" class="start-minute" required>
                                <option value="00">00分</option>
                                <option value="30">30分</option>
                            </select>
                        </div>
                    </div>
                    <div class="form-group">
                        <label>終了時間（8:00〜18:00、30分刻み）</label>
                        <div class="time-selector">
                            <select id="endHour_${this.scheduleItemCount - 1}" class="end-hour" required>
                                <option value="08">08時</option>
                                <option value="09">09時</option>
                                <option value="10">10時</option>
                                <option value="11">11時</option>
                                <option value="12">12時</option>
                                <option value="13">13時</option>
                                <option value="14">14時</option>
                                <option value="15">15時</option>
                                <option value="16">16時</option>
                                <option value="17">17時</option>
                                <option value="18">18時</option>
                            </select>
                            <span class="time-separator">:</span>
                            <select id="endMinute_${this.scheduleItemCount - 1}" class="end-minute" required>
                                <option value="00">00分</option>
                                <option value="30">30分</option>
                            </select>
                        </div>
                    </div>
                    <button type="button" class="remove-schedule-btn" onclick="window.scheduleManager.removeScheduleItem(${this.scheduleItemCount - 1})">🗑️ 削除</button>
                `;

                container.appendChild(newItem);
                this.updateRemoveButtonsVisibility();
            }

            removeScheduleItem(index) {
                const items = document.querySelectorAll('.schedule-item');

                if (items.length === 1) {
                    // 最後の1つの場合、削除を確認してから実行
                    if (confirm('この時間帯を削除しますか？この曜日の全ての予定が削除されます。')) {
                        // 空の項目を1つ作成（削除を視覚的に表現）
                        const startHour = document.getElementById('startHour_0');
                        const startMinute = document.getElementById('startMinute_0');
                        const endHour = document.getElementById('endHour_0');
                        const endMinute = document.getElementById('endMinute_0');
                        if (startHour) startHour.selectedIndex = 0;
                        if (startMinute) startMinute.selectedIndex = 0;
                        if (endHour) endHour.selectedIndex = 0;
                        if (endMinute) endMinute.selectedIndex = 0;
                    }
                    return;
                }

                // 複数ある場合は削除
                const item = document.querySelector(`[data-index="${index}"]`);
                if (item) {
                    item.remove();
                    this.scheduleItemCount--;
                    this.renumberScheduleItems();
                    this.updateRemoveButtonsVisibility();
                }
            }

            renumberScheduleItems() {
                const items = document.querySelectorAll('.schedule-item');
                items.forEach((item, index) => {
                    item.dataset.index = index;
                    const header = item.querySelector('.schedule-item-header');
                    if (header) {
                        header.textContent = `時間帯 ${index + 1}`;
                    }

                    const startHour = item.querySelector('.start-hour');
                    const startMinute = item.querySelector('.start-minute');
                    const endHour = item.querySelector('.end-hour');
                    const endMinute = item.querySelector('.end-minute');
                    const removeBtn = item.querySelector('.remove-schedule-btn');

                    if (startHour) {
                        startHour.id = `startHour_${index}`;
                    }
                    if (startMinute) {
                        startMinute.id = `startMinute_${index}`;
                    }
                    if (endHour) {
                        endHour.id = `endHour_${index}`;
                    }
                    if (endMinute) {
                        endMinute.id = `endMinute_${index}`;
                    }

                    if (removeBtn) {
                        removeBtn.setAttribute('onclick', `window.scheduleManager.removeScheduleItem(${index})`);
                    }
                });

                this.scheduleItemCount = items.length;
            }

            updateRemoveButtonsVisibility() {
                const removeButtons = document.querySelectorAll('.remove-schedule-btn');
                removeButtons.forEach(btn => {
                    // 全ての削除ボタンを表示（1つでも削除可能）
                    btn.style.display = 'block';
                });
            }

            async loadData() {
                const loading = document.getElementById('loading');
                loading.classList.add('show');

                try {
                    const token = localStorage.getItem('authToken');
                    const headers = {
                        'Authorization': `Bearer ${token}`,
                        'Content-Type': 'application/json'
                    };

                    const [usersResponse, gridResponse, availabilityResponse] = await Promise.all([
                        fetch('/api/availability/all', { headers }),
                        fetch('/api/grid-schedule', { headers }),
                        fetch('/api/availability', { headers })
                    ]);

                    if (usersResponse.ok && gridResponse.ok) {
                        const usersData = await usersResponse.json();
                        const gridData = await gridResponse.json();

                        this.users = Array.isArray(usersData) ? usersData : usersData.users || [];
                        this.processGridData(gridData);

                        if (availabilityResponse.ok) {
                            this.userAvailability = await availabilityResponse.json();
                            console.log('📥 ユーザー予定データ読み込み完了:', this.userAvailability);
                        } else {
                            console.log('❌ ユーザー予定データ読み込み失敗');
                        }

                        this.renderTimeHeader();
                        this.renderGrid();

                        console.log('✅ データ読み込み完了');
                    }
                } catch (error) {
                    console.error('❌ データ読み込みエラー:', error);
                } finally {
                    loading.classList.remove('show');
                }
            }

            processGridData(gridData) {
                this.gridData = [];
                if (gridData.grid_schedule) {
                    for (const [day, slots] of Object.entries(gridData.grid_schedule)) {
                        slots.forEach(slot => {
                            this.gridData.push({
                                ...slot,
                                day: day
                            });
                        });
                    }
                }
            }

            renderTimeHeader() {
                const timeHeader = document.getElementById('timeHeader');
                timeHeader.innerHTML = '';

                this.timeSlots.forEach(slot => {
                    const timeSlot = document.createElement('div');
                    timeSlot.className = 'time-slot';
                    timeSlot.innerHTML = `
                        <div class="time-range">${slot.start}-${slot.end}</div>
                    `;
                    timeHeader.appendChild(timeSlot);
                });
            }

            renderGrid() {
                const usersColumn = document.getElementById('usersColumn');
                const scheduleGrid = document.getElementById('scheduleGrid');

                usersColumn.innerHTML = '';
                scheduleGrid.innerHTML = '';

                this.users.forEach(user => {
                    // ユーザー列
                    const userRow = document.createElement('div');
                    userRow.className = 'user-row';
                    if (user.username === this.currentUser.username) {
                        userRow.classList.add('current-user');
                    }
                    userRow.textContent = user.username;
                    usersColumn.appendChild(userRow);

                    // グリッド行
                    const gridRow = document.createElement('div');
                    gridRow.className = 'grid-row';

                    this.timeSlots.forEach(slot => {
                        const cell = document.createElement('div');
                        cell.className = 'grid-cell';
                        cell.dataset.user = user.username;
                        cell.dataset.gridIndex = slot.index;
                        cell.dataset.timeStart = slot.start;
                        cell.dataset.timeEnd = slot.end;

                        // 現在選択中の曜日のデータを表示
                        const daySlot = this.gridData.find(g =>
                            g.grid_index === slot.index && g.day === this.currentDay
                        );

                        if (daySlot && daySlot.available_users.includes(user.username)) {
                            cell.classList.add('available');

                            const participantCount = daySlot.participant_count;
                            if (participantCount === 1) {
                                cell.classList.add('single-user');
                            } else if (participantCount === this.users.length) {
                                cell.classList.add('full-meeting');
                            } else {
                                cell.classList.add('partial-meeting');
                            }

                            cell.title = `${user.username} - ${slot.start}-${slot.end} (${participantCount}人参加)`;

                            // 参加人数表示
                            const countDisplay = document.createElement('span');
                            countDisplay.className = 'participant-count';
                            countDisplay.textContent = participantCount;
                            cell.appendChild(countDisplay);
                        } else {
                            cell.classList.add('unavailable');
                            cell.title = `${user.username} - ${slot.start}-${slot.end} 利用不可`;
                        }


                        // クリックイベント（現在のユーザーの場合のみ、adminは除く）
                        if (user.username === this.currentUser.username && this.currentUser.username !== 'admin') {
                            cell.addEventListener('click', () => {
                                // 既存予定があるかチェック
                                const hasExistingSchedule = daySlot && daySlot.available_users.includes(user.username);
                                this.showScheduleModal(slot, user, hasExistingSchedule);
                            });
                        }

                        gridRow.appendChild(cell);
                    });

                    scheduleGrid.appendChild(gridRow);
                });

                console.log('✅ グリッド描画完了');
            }

            showScheduleModal(slot = null, user = null, hasExistingSchedule = false) {
                const modal = document.getElementById('scheduleModal');
                const modalTitle = document.getElementById('modalTitle');
                const daySelect = document.getElementById('scheduleDay');
                const deleteBtn = document.getElementById('deleteSchedule');

                console.log('🖱️ モーダル表示:', { slot, user, hasExistingSchedule, currentDay: this.currentDay });

                if (hasExistingSchedule && slot) {
                    // 編集モード: 既存予定があるセルをクリック - v2.1.22で全時間帯表示に変更
                    modalTitle.textContent = `${this.getDayName(this.currentDay)}の予定を編集`;
                    daySelect.value = this.currentDay;

                    // v2.1.22: 該当曜日の全予定を読み込む（全体編集モード）
                    this.loadAllSchedulesForEdit(this.currentDay);

                    deleteBtn.classList.remove('hidden');
                    deleteBtn.textContent = `${this.getDayName(this.currentDay)}の全予定を削除`;
                    modal.dataset.editMode = 'all_edit';
                    modal.dataset.editingDay = this.currentDay;

                    console.log('📝 v2.1.22: 全体編集モード - 該当曜日の全予定を表示', this.currentDay);
                } else if (slot && !hasExistingSchedule) {
                    // 新規追加モード: 空のセルをクリック
                    modalTitle.textContent = '予定を追加';
                    daySelect.value = this.currentDay;

                    this.resetScheduleItems();

                    // クリックした時間をデフォルト値に設定
                    setTimeout(() => {
                        this.setTimeToSelectors('startHour_0', 'startMinute_0', slot.start);
                        this.setTimeToSelectors('endHour_0', 'endMinute_0', slot.end);
                    }, 100);

                    deleteBtn.classList.add('hidden');
                    modal.dataset.editMode = 'false';

                    console.log('➕ 新規追加モード: クリック時間をデフォルト設定');
                } else {
                    // 「予定追加」ボタンからの呼び出し
                    modalTitle.textContent = '予定を追加';
                    daySelect.value = this.currentDay;

                    this.resetScheduleItems();

                    // デフォルト時間を設定
                    setTimeout(() => {
                        this.setTimeToSelectors('startHour_0', 'startMinute_0', '09:00');
                        this.setTimeToSelectors('endHour_0', 'endMinute_0', '10:00');
                    }, 100);

                    deleteBtn.classList.add('hidden');
                    modal.dataset.editMode = 'false';

                    console.log('🔘 ボタン追加モード: デフォルト時間設定');
                }

                modal.classList.add('show');
            }

            // 時間文字列をパースしてhour/minuteに分解
            parseTimeString(timeStr) {
                const [hour, minute] = timeStr.split(':');
                return { hour: hour.padStart(2, '0'), minute: minute.padStart(2, '0') };
            }

            // select要素に時間を設定
            setTimeToSelectors(hourId, minuteId, timeStr) {
                const { hour, minute } = this.parseTimeString(timeStr);
                const hourSelect = document.getElementById(hourId);
                const minuteSelect = document.getElementById(minuteId);

                if (hourSelect) {
                    hourSelect.value = hour;
                }
                if (minuteSelect) {
                    minuteSelect.value = minute;
                }
            }

            // select要素から時間を取得
            getTimeFromSelectors(hourId, minuteId) {
                const hourSelect = document.getElementById(hourId);
                const minuteSelect = document.getElementById(minuteId);

                if (hourSelect && minuteSelect) {
                    return `${hourSelect.value}:${minuteSelect.value}`;
                }
                return '';
            }

            loadAllSchedulesForEdit(day) {
                console.log('🔄 v2.1.22: 全予定編集読み込み開始:', day);
                console.log('💾 userAvailability:', this.userAvailability);

                // 現在のユーザーの予定データから指定曜日の予定を取得
                if (this.userAvailability && this.userAvailability[day]) {
                    const schedules = this.userAvailability[day];
                    console.log('📅 指定曜日の全予定:', schedules);

                    // 既存のスケジュール項目をクリア
                    const container = document.getElementById('scheduleContainer');
                    container.innerHTML = '';

                    if (schedules.length === 0) {
                        // 予定がない場合は空の項目を1つ作成
                        this.createEmptyScheduleItem();
                        return;
                    }

                    // 各予定に対してスケジュール項目を作成
                    schedules.forEach((schedule, index) => {
                        console.log(`⏰ 予定 ${index + 1}: ${schedule.start} - ${schedule.end}`);

                        const scheduleItem = document.createElement('div');
                        scheduleItem.className = 'schedule-item';
                        scheduleItem.dataset.index = index.toString();

                        scheduleItem.innerHTML = `
                            <div class="schedule-item-header">時間帯 ${index + 1}</div>
                            <div class="form-group">
                                <label>開始時間（8:00〜18:00、30分刻み）</label>
                                <div class="time-selector">
                                    <select id="startHour_${index}" class="start-hour" required>
                                        <option value="08">08時</option>
                                        <option value="09">09時</option>
                                        <option value="10">10時</option>
                                        <option value="11">11時</option>
                                        <option value="12">12時</option>
                                        <option value="13">13時</option>
                                        <option value="14">14時</option>
                                        <option value="15">15時</option>
                                        <option value="16">16時</option>
                                        <option value="17">17時</option>
                                        <option value="18">18時</option>
                                    </select>
                                    <span class="time-separator">:</span>
                                    <select id="startMinute_${index}" class="start-minute" required>
                                        <option value="00">00分</option>
                                        <option value="30">30分</option>
                                    </select>
                                </div>
                            </div>
                            <div class="form-group">
                                <label>終了時間（8:00〜18:00、30分刻み）</label>
                                <div class="time-selector">
                                    <select id="endHour_${index}" class="end-hour" required>
                                        <option value="08">08時</option>
                                        <option value="09">09時</option>
                                        <option value="10">10時</option>
                                        <option value="11">11時</option>
                                        <option value="12">12時</option>
                                        <option value="13">13時</option>
                                        <option value="14">14時</option>
                                        <option value="15">15時</option>
                                        <option value="16">16時</option>
                                        <option value="17">17時</option>
                                        <option value="18">18時</option>
                                    </select>
                                    <span class="time-separator">:</span>
                                    <select id="endMinute_${index}" class="end-minute" required>
                                        <option value="00">00分</option>
                                        <option value="30">30分</option>
                                    </select>
                                </div>
                            </div>
                            <button type="button" class="remove-schedule-btn" onclick="window.scheduleManager.removeScheduleItem(${index})">🗑️ この時間帯を削除</button>
                        `;

                        container.appendChild(scheduleItem);

                        // 各予定の時間を設定
                        this.setTimeToSelectors(`startHour_${index}`, `startMinute_${index}`, schedule.start);
                        this.setTimeToSelectors(`endHour_${index}`, `endMinute_${index}`, schedule.end);
                    });

                    this.scheduleItemCount = schedules.length;
                    this.updateRemoveButtonsVisibility();
                } else {
                    console.log('❌ 指定曜日の予定が見つかりません');
                    this.createEmptyScheduleItem();
                }
            }

            loadExistingScheduleForDay(day) {
                console.log('🔄 既存予定読み込み開始:', day);
                console.log('💾 userAvailability:', this.userAvailability);

                // 現在のユーザーの予定データから指定曜日の予定を取得
                if (this.userAvailability && this.userAvailability[day]) {
                    const schedules = this.userAvailability[day];
                    console.log('📅 指定曜日の予定:', schedules);

                    // 既存のスケジュール項目をクリア
                    const container = document.getElementById('scheduleContainer');
                    container.innerHTML = '';

                    if (schedules.length === 0) {
                        // 予定がない場合は空の項目を1つ作成
                        this.createEmptyScheduleItem();
                        return;
                    }

                    // 各予定に対してスケジュール項目を作成
                    schedules.forEach((schedule, index) => {
                        console.log(`⏰ 予定 ${index + 1}: ${schedule.start} - ${schedule.end}`);

                        if (index === 0) {
                            // 最初の項目
                            const firstItem = document.createElement('div');
                            firstItem.className = 'schedule-item';
                            firstItem.dataset.index = '0';
                            firstItem.innerHTML = `
                                <div class="schedule-item-header">時間帯 1</div>
                                <div class="form-group">
                                    <label>開始時間（8:00〜18:00、30分刻み）</label>
                                    <div class="time-selector">
                                        <select id="startHour_0" class="start-hour" required>
                                            <option value="08">08時</option>
                                            <option value="09">09時</option>
                                            <option value="10">10時</option>
                                            <option value="11">11時</option>
                                            <option value="12">12時</option>
                                            <option value="13">13時</option>
                                            <option value="14">14時</option>
                                            <option value="15">15時</option>
                                            <option value="16">16時</option>
                                            <option value="17">17時</option>
                                            <option value="18">18時</option>
                                        </select>
                                        <span class="time-separator">:</span>
                                        <select id="startMinute_0" class="start-minute" required>
                                            <option value="00">00分</option>
                                            <option value="30">30分</option>
                                        </select>
                                    </div>
                                </div>
                                <div class="form-group">
                                    <label>終了時間（8:00〜18:00、30分刻み）</label>
                                    <div class="time-selector">
                                        <select id="endHour_0" class="end-hour" required>
                                            <option value="08">08時</option>
                                            <option value="09">09時</option>
                                            <option value="10">10時</option>
                                            <option value="11">11時</option>
                                            <option value="12">12時</option>
                                            <option value="13">13時</option>
                                            <option value="14">14時</option>
                                            <option value="15">15時</option>
                                            <option value="16">16時</option>
                                            <option value="17">17時</option>
                                            <option value="18">18時</option>
                                        </select>
                                        <span class="time-separator">:</span>
                                        <select id="endMinute_0" class="end-minute" required>
                                            <option value="00">00分</option>
                                            <option value="30">30分</option>
                                        </select>
                                    </div>
                                </div>
                                <button type="button" class="remove-schedule-btn" onclick="window.scheduleManager.removeScheduleItem(0)">🗑️ 削除</button>
                            `;
                            container.appendChild(firstItem);

                            // 時間を設定
                            this.setTimeToSelectors('startHour_0', 'startMinute_0', schedule.start);
                            this.setTimeToSelectors('endHour_0', 'endMinute_0', schedule.end);
                        } else {
                            // 追加項目
                            this.addScheduleItemWithData(schedule.start, schedule.end);
                        }
                    });

                    this.scheduleItemCount = schedules.length;
                    this.updateRemoveButtonsVisibility();
                } else {
                    console.log('❌ 指定曜日の予定が見つかりません');
                    this.createEmptyScheduleItem();
                }
            }

            createEmptyScheduleItem() {
                const container = document.getElementById('scheduleContainer');
                container.innerHTML = '';

                const firstItem = document.createElement('div');
                firstItem.className = 'schedule-item';
                firstItem.dataset.index = '0';
                firstItem.innerHTML = `
                    <div class="schedule-item-header">時間帯 1</div>
                    <div class="form-group">
                        <label>開始時間（8:00〜18:00、30分刻み）</label>
                        <div class="time-selector">
                            <select id="startHour_0" class="start-hour" required>
                                <option value="08">08時</option>
                                <option value="09">09時</option>
                                <option value="10">10時</option>
                                <option value="11">11時</option>
                                <option value="12">12時</option>
                                <option value="13">13時</option>
                                <option value="14">14時</option>
                                <option value="15">15時</option>
                                <option value="16">16時</option>
                                <option value="17">17時</option>
                                <option value="18">18時</option>
                            </select>
                            <span class="time-separator">:</span>
                            <select id="startMinute_0" class="start-minute" required>
                                <option value="00">00分</option>
                                <option value="30">30分</option>
                            </select>
                        </div>
                    </div>
                    <div class="form-group">
                        <label>終了時間（8:00〜18:00、30分刻み）</label>
                        <div class="time-selector">
                            <select id="endHour_0" class="end-hour" required>
                                <option value="08">08時</option>
                                <option value="09">09時</option>
                                <option value="10">10時</option>
                                <option value="11">11時</option>
                                <option value="12">12時</option>
                                <option value="13">13時</option>
                                <option value="14">14時</option>
                                <option value="15">15時</option>
                                <option value="16">16時</option>
                                <option value="17">17時</option>
                                <option value="18">18時</option>
                            </select>
                            <span class="time-separator">:</span>
                            <select id="endMinute_0" class="end-minute" required>
                                <option value="00">00分</option>
                                <option value="30">30分</option>
                            </select>
                        </div>
                    </div>
                    <button type="button" class="remove-schedule-btn" onclick="window.scheduleManager.removeScheduleItem(0)">🗑️ 削除</button>
                `;

                container.appendChild(firstItem);
                this.scheduleItemCount = 1;
                this.updateRemoveButtonsVisibility();
            }

            addScheduleItemWithData(startTime = '', endTime = '') {
                this.scheduleItemCount++;
                const container = document.getElementById('scheduleContainer');

                const newItem = document.createElement('div');
                newItem.className = 'schedule-item';
                newItem.dataset.index = this.scheduleItemCount - 1;

                newItem.innerHTML = `
                    <div class="schedule-item-header">時間帯 ${this.scheduleItemCount}</div>
                    <div class="form-group">
                        <label>開始時間（8:00〜18:00、30分刻み）</label>
                        <div class="time-selector">
                            <select id="startHour_${this.scheduleItemCount - 1}" class="start-hour" required>
                                <option value="08">08時</option>
                                <option value="09">09時</option>
                                <option value="10">10時</option>
                                <option value="11">11時</option>
                                <option value="12">12時</option>
                                <option value="13">13時</option>
                                <option value="14">14時</option>
                                <option value="15">15時</option>
                                <option value="16">16時</option>
                                <option value="17">17時</option>
                                <option value="18">18時</option>
                            </select>
                            <span class="time-separator">:</span>
                            <select id="startMinute_${this.scheduleItemCount - 1}" class="start-minute" required>
                                <option value="00">00分</option>
                                <option value="30">30分</option>
                            </select>
                        </div>
                    </div>
                    <div class="form-group">
                        <label>終了時間（8:00〜18:00、30分刻み）</label>
                        <div class="time-selector">
                            <select id="endHour_${this.scheduleItemCount - 1}" class="end-hour" required>
                                <option value="08">08時</option>
                                <option value="09">09時</option>
                                <option value="10">10時</option>
                                <option value="11">11時</option>
                                <option value="12">12時</option>
                                <option value="13">13時</option>
                                <option value="14">14時</option>
                                <option value="15">15時</option>
                                <option value="16">16時</option>
                                <option value="17">17時</option>
                                <option value="18">18時</option>
                            </select>
                            <span class="time-separator">:</span>
                            <select id="endMinute_${this.scheduleItemCount - 1}" class="end-minute" required>
                                <option value="00">00分</option>
                                <option value="30">30分</option>
                            </select>
                        </div>
                    </div>
                    <button type="button" class="remove-schedule-btn" onclick="window.scheduleManager.removeScheduleItem(${this.scheduleItemCount - 1})">🗑️ 削除</button>
                `;

                container.appendChild(newItem);

                // 時間を設定
                if (startTime) {
                    this.setTimeToSelectors(`startHour_${this.scheduleItemCount - 1}`, `startMinute_${this.scheduleItemCount - 1}`, startTime);
                }
                if (endTime) {
                    this.setTimeToSelectors(`endHour_${this.scheduleItemCount - 1}`, `endMinute_${this.scheduleItemCount - 1}`, endTime);
                }
            }

            resetScheduleItems() {
                const container = document.getElementById('scheduleContainer');

                // 全ての項目を削除
                container.innerHTML = '';

                // 最初の項目を再作成
                const firstItem = document.createElement('div');
                firstItem.className = 'schedule-item';
                firstItem.dataset.index = '0';
                firstItem.innerHTML = `
                    <div class="schedule-item-header">時間帯 1</div>
                    <div class="form-group">
                        <label>開始時間（8:00〜18:00、30分刻み）</label>
                        <div class="time-selector">
                            <select id="startHour_0" class="start-hour" required>
                                <option value="08">08時</option>
                                <option value="09">09時</option>
                                <option value="10">10時</option>
                                <option value="11">11時</option>
                                <option value="12">12時</option>
                                <option value="13">13時</option>
                                <option value="14">14時</option>
                                <option value="15">15時</option>
                                <option value="16">16時</option>
                                <option value="17">17時</option>
                                <option value="18">18時</option>
                            </select>
                            <span class="time-separator">:</span>
                            <select id="startMinute_0" class="start-minute" required>
                                <option value="00">00分</option>
                                <option value="30">30分</option>
                            </select>
                        </div>
                    </div>
                    <div class="form-group">
                        <label>終了時間（8:00〜18:00、30分刻み）</label>
                        <div class="time-selector">
                            <select id="endHour_0" class="end-hour" required>
                                <option value="08">08時</option>
                                <option value="09">09時</option>
                                <option value="10">10時</option>
                                <option value="11">11時</option>
                                <option value="12">12時</option>
                                <option value="13">13時</option>
                                <option value="14">14時</option>
                                <option value="15">15時</option>
                                <option value="16">16時</option>
                                <option value="17">17時</option>
                                <option value="18">18時</option>
                            </select>
                            <span class="time-separator">:</span>
                            <select id="endMinute_0" class="end-minute" required>
                                <option value="00">00分</option>
                                <option value="30">30分</option>
                            </select>
                        </div>
                    </div>
                    <button type="button" class="remove-schedule-btn" onclick="window.scheduleManager.removeScheduleItem(0)">🗑️ 削除</button>
                `;

                container.appendChild(firstItem);
                this.scheduleItemCount = 1;
                this.updateRemoveButtonsVisibility();
            }

            hideScheduleModal() {
                const modal = document.getElementById('scheduleModal');
                modal.classList.remove('show');
            }

            async saveSchedule() {
                const modal = document.getElementById('scheduleModal');
                const day = document.getElementById('scheduleDay').value;
                const editMode = modal.dataset.editMode || 'false';
                const isIndividualEdit = editMode === 'individual';
                const editingTimeSlot = modal.dataset.editingTimeSlot;

                if (!day) {
                    alert('曜日を選択してください');
                    return;
                }

                // 全てのスケジュール項目を収集
                const scheduleItems = [];
                const items = document.querySelectorAll('.schedule-item');

                for (let i = 0; i < items.length; i++) {
                    // カスタムセレクターから時間を取得
                    const startTime = this.getTimeFromSelectors(`startHour_${i}`, `startMinute_${i}`);
                    const endTime = this.getTimeFromSelectors(`endHour_${i}`, `endMinute_${i}`);

                    // 空の時間帯はスキップ（完全削除を許可）
                    if (!startTime || !endTime) {
                        continue;
                    }

                    if (startTime >= endTime) {
                        alert(`時間帯 ${i + 1} の開始時間は終了時間より前に設定してください`);
                        return;
                    }

                    // 重複チェック
                    for (let j = 0; j < scheduleItems.length; j++) {
                        const existing = scheduleItems[j];
                        if ((startTime < existing.end && endTime > existing.start)) {
                            alert(`時間帯 ${i + 1} が時間帯 ${j + 1} と重複しています`);
                            return;
                        }
                    }

                    scheduleItems.push({
                        start: startTime,
                        end: endTime
                    });
                }

                const loading = document.getElementById('loading');
                loading.classList.add('show');

                try {
                    const token = localStorage.getItem('authToken');
                    const headers = {
                        'Authorization': `Bearer ${token}`,
                        'Content-Type': 'application/json'
                    };

                    // 最新のユーザー予定データを必ず取得
                    const availabilityResponse = await fetch('/api/availability', { headers });
                    let currentAvailability = {};
                    if (availabilityResponse.ok) {
                        currentAvailability = await availabilityResponse.json();
                    }

                    // 既存の全曜日の予定を保持するため、現在のavailabilityをベースにする
                    const allAvailability = { ...currentAvailability };

                    if (editMode === 'all_edit') {
                        // v2.1.22: 全体編集モード - 該当曜日の全予定を置き換え
                        console.log('💾 v2.1.22: 全体編集モード保存:', day);

                        // 重複チェック（モーダル内の予定同士）
                        for (let i = 0; i < scheduleItems.length; i++) {
                            for (let j = i + 1; j < scheduleItems.length; j++) {
                                if ((scheduleItems[i].start < scheduleItems[j].end &&
                                     scheduleItems[i].end > scheduleItems[j].start)) {
                                    alert(`時間帯 ${i + 1} (${scheduleItems[i].start}-${scheduleItems[i].end}) と時間帯 ${j + 1} (${scheduleItems[j].start}-${scheduleItems[j].end}) が重複しています`);
                                    loading.classList.remove('show');
                                    return;
                                }
                            }
                        }

                        // 該当曜日の予定を全て置き換える
                        allAvailability[day] = scheduleItems;
                    } else if (editMode === 'false' && currentAvailability[day] && currentAvailability[day].length > 0) {
                        // 新規追加モード: 既存の予定に新しい予定を追加
                        const existingSchedules = [...currentAvailability[day]];
                        const allSchedules = [...existingSchedules, ...scheduleItems];

                        // 重複チェック（既存予定との）
                        for (let i = 0; i < scheduleItems.length; i++) {
                            const newItem = scheduleItems[i];
                            for (let j = 0; j < existingSchedules.length; j++) {
                                const existing = existingSchedules[j];
                                if ((newItem.start < existing.end && newItem.end > existing.start)) {
                                    alert(`新しい時間帯が既存の予定 ${existing.start}-${existing.end} と重複しています`);
                                    loading.classList.remove('show');
                                    return;
                                }
                            }
                        }

                        allAvailability[day] = allSchedules;
                    } else {
                        // 全体編集モードまたは既存予定がない場合: モーダルの内容で置き換え
                        allAvailability[day] = scheduleItems;
                    }

                    // APIが期待する形式で全曜日の予定を送信
                    const scheduleData = {
                        availability: allAvailability
                    };

                    // 空の場合は確認メッセージ
                    if (scheduleItems.length === 0) {
                        if (!confirm('すべての予定を削除しますか？')) {
                            loading.classList.remove('show');
                            return;
                        }
                    }

                    console.log('📤 送信データ:', scheduleData);

                    const response = await fetch('/api/availability', {
                        method: 'POST',
                        headers: headers,
                        body: JSON.stringify(scheduleData)
                    });

                    if (response.ok) {
                        console.log('✅ 予定保存成功');
                        this.hideScheduleModal();
                        await this.loadData(); // データ再読み込み
                    } else {
                        const error = await response.json();
                        console.error('❌ API エラー:', error);
                        alert('保存に失敗しました: ' + (error.error || '不明なエラー'));
                    }
                } catch (error) {
                    console.error('❌ 予定保存エラー:', error);
                    alert('保存に失敗しました');
                } finally {
                    loading.classList.remove('show');
                }
            }

            async deleteSchedule() {
                const modal = document.getElementById('scheduleModal');
                const editMode = modal.dataset.editMode === 'true';

                if (!editMode) {
                    alert('削除するには既存の予定を選択してください');
                    return;
                }

                if (!confirm('この曜日のすべての予定を削除しますか？\n\n注意: 選択中の曜日の全ての予定が削除されます。')) {
                    return;
                }

                const loading = document.getElementById('loading');
                loading.classList.add('show');

                try {
                    const token = localStorage.getItem('authToken');
                    const headers = {
                        'Authorization': `Bearer ${token}`,
                        'Content-Type': 'application/json'
                    };
                    const day = document.getElementById('scheduleDay').value;

                    // まず最新のユーザー予定データを取得
                    let currentAvailability = this.userAvailability;
                    if (!currentAvailability || Object.keys(currentAvailability).length === 0) {
                        const availabilityResponse = await fetch('/api/availability', { headers });
                        if (availabilityResponse.ok) {
                            currentAvailability = await availabilityResponse.json();
                        } else {
                            currentAvailability = {};
                        }
                    }

                    // 既存の全曜日の予定を保持し、指定曜日のみ空にする
                    const allAvailability = { ...currentAvailability };
                    allAvailability[day] = [];

                    // 空の予定データを送信して削除
                    const deleteData = {
                        availability: allAvailability
                    };

                    console.log('🗑️ 削除データ:', deleteData);

                    const response = await fetch('/api/availability', {
                        method: 'POST',
                        headers: headers,
                        body: JSON.stringify(deleteData)
                    });

                    if (response.ok) {
                        console.log('✅ 予定削除成功');
                        this.hideScheduleModal();
                        await this.loadData(); // データ再読み込み
                    } else {
                        const error = await response.json();
                        console.error('❌ API エラー:', error);
                        alert('削除に失敗しました: ' + (error.error || '不明なエラー'));
                    }
                } catch (error) {
                    console.error('❌ 予定削除エラー:', error);
                    alert('削除に失敗しました');
                } finally {
                    loading.classList.remove('show');
                }
            }

            // AI分析関連メソッド
            async runLLMAnalysis() {
                this.showAnalysisModal();

                try {
                    console.log('🤖 AI会議候補分析を開始...');

                    const token = localStorage.getItem('authToken');
                    if (!token) {
                        throw new Error('認証トークンがありません。ログインが必要です。');
                    }

                    const headers = {
                        'Authorization': `Bearer ${token}`,
                        'Content-Type': 'application/json'
                    };

                    const response = await fetch('/api/llm-analysis', {
                        method: 'GET',
                        headers: headers
                    });

                    if (!response.ok) {
                        if (response.status === 401) {
                            throw new Error('認証が必要です。ログインしてください。');
                        }
                        const errorData = await response.json();
                        throw new Error(errorData.error || `API Error: ${response.status}`);
                    }

                    const analysisResult = await response.json();
                    console.log('✅ AI分析結果:', analysisResult);

                    this.displayAnalysisResults(analysisResult);

                } catch (error) {
                    console.error('❌ AI分析エラー:', error);
                    this.showAnalysisError(`AI分析に失敗しました: ${error.message}`);
                }
            }

            showAnalysisModal() {
                const modal = document.getElementById('analysisModal');
                const resultsContainer = document.getElementById('analysisResults');

                // 初期ローディング表示
                resultsContainer.innerHTML = `
                    <div class="analysis-loading">
                        <div class="analysis-spinner"></div>
                        <h3>🤖 AI分析実行中...</h3>
                        <p>AI がチームの予定を詳細に分析しています</p>
                        <p><small>この処理には数秒から数十秒かかる場合があります</small></p>
                    </div>
                `;

                modal.classList.add('show');
            }

            hideAnalysisModal() {
                const modal = document.getElementById('analysisModal');
                modal.classList.remove('show');
            }

            displayAnalysisResults(analysisResult) {
                const resultsContainer = document.getElementById('analysisResults');
                const runAnalysisAgain = document.getElementById('runAnalysisAgain');

                if (!analysisResult.success || !analysisResult.top_candidates || analysisResult.top_candidates.length === 0) {
                    resultsContainer.innerHTML = `
                        <div class="analysis-error">
                            <h3>分析結果なし</h3>
                            <p>会議候補が見つかりませんでした。</p>
                        </div>
                    `;
                    return;
                }

                const candidates = analysisResult.top_candidates;
                const stats = analysisResult.statistics;

                let resultsHtml = `
                    <div class="analysis-summary" style="padding: 1rem; margin-bottom: 1rem;">
                        <h3>🎯 TOP ${candidates.length}候補</h3>
                        <div style="display: flex; gap: 1rem; font-size: 0.9rem; margin-top: 0.5rem;">
                            <span>📊 ${analysisResult.total_candidates}個</span>
                            <span>👥 ${analysisResult.total_users}人</span>
                            <span>🏆 ${stats.max_participation_rate.toFixed(1)}%</span>
                        </div>
                    </div>
                `;

                candidates.forEach((candidate, index) => {
                    const rankEmoji = ['🥇', '🥈', '🥉', '🏅'][index] || '🏅';

                    resultsHtml += `
                        <div style="background: white; border: 1px solid #dee2e6; border-radius: 8px; padding: 1rem; margin-bottom: 1rem; ${index === 0 ? 'border-left: 4px solid #FFD700;' : ''}">
                            <div style="display: flex; align-items: center; gap: 0.5rem; margin-bottom: 0.5rem;">
                                <span style="background: linear-gradient(135deg, #ffc107, #fd7e14); color: white; padding: 2px 8px; border-radius: 12px; font-size: 0.8rem;">${rankEmoji} ${index + 1}位</span>
                                <strong style="color: #007bff; font-size: 1.1rem;">${this.getDayName(candidate.day)} ${candidate.start}-${candidate.end}</strong>
                                <span style="color: #6c757d; font-size: 0.9rem;">(${candidate.duration}分)</span>
                            </div>

                            <div style="margin: 0.5rem 0; font-size: 0.9rem;">
                                <span style="color: #28a745; font-weight: bold;">✅ ${candidate.available_users.join(', ')} (${candidate.participant_count}人/${candidate.total_users}人)</span>
                                ${candidate.unavailable_users && candidate.unavailable_users.length > 0 ?
                                    `<br><span style="color: #dc3545;">❌ ${candidate.unavailable_users.join(', ')}</span>` : ''
                                }
                            </div>

                            <div style="display: flex; gap: 1rem; font-size: 0.8rem; color: #6c757d;">
                                <span>📊 参加率: ${candidate.availability_percentage}%</span>
                                ${candidate.consecutive_slots > 1 ? `<span>🔗 連続${candidate.consecutive_slots}スロット</span>` : ''}
                            </div>
                        </div>
                    `;
                });

                // LLM分析の洞察とサマリーは現在利用不可のためコンパクト版では削除

                resultsContainer.innerHTML = resultsHtml;
                runAnalysisAgain.style.display = 'block';
            }

            getDayName(day) {
                const dayNames = {
                    'monday': '月曜日',
                    'tuesday': '火曜日',
                    'wednesday': '水曜日',
                    'thursday': '木曜日',
                    'friday': '金曜日'
                };
                return dayNames[day] || day;
            }

            showAnalysisError(message) {
                const resultsContainer = document.getElementById('analysisResults');
                resultsContainer.innerHTML = `
                    <div class="analysis-error">
                        <h3>❌ 分析エラー</h3>
                        <p>${message}</p>
                    </div>
                `;

                const runAnalysisAgain = document.getElementById('runAnalysisAgain');
                runAnalysisAgain.style.display = 'block';
            }
        }

        // システム初期化
        document.addEventListener('DOMContentLoaded', () => {
            window.authManager = new AuthManager();
        });
    </script>
</body>
</html><|MERGE_RESOLUTION|>--- conflicted
+++ resolved
@@ -845,11 +845,7 @@
                                     ${currentUser.username !== 'admin' ? '<button id="addScheduleBtn">➕ 予定追加</button>' : ''}
                                     ${currentUser.username === 'admin' ? '<button id="adminUsersBtn">👥 ユーザー管理</button>' : ''}
                                     ${currentUser.username === 'admin' ? '<button id="adminDataBtn">💾 データ管理</button>' : ''}
-<<<<<<< HEAD
                                     <button id="analysisBtn">🤖 AIによる会議候補抽出</button>
-=======
-                                    <button id="analysisBtn">🤖 LLM分析</button>
->>>>>>> e32dacf6
                                     <button id="helpBtn">❓ ヘルプ</button>
                                     <button id="refreshBtn">🔄 更新</button>
                                     <button id="logoutBtn" class="logout-btn">🚪 ログアウト</button>
@@ -1409,25 +1405,16 @@
                         <!-- システム概要 -->
                         <div style="background: linear-gradient(135deg, #667eea 0%, #764ba2 100%); color: white; padding: 1.5rem; border-radius: 8px; margin-bottom: 2rem;">
                             <h3 style="margin: 0 0 1rem 0; font-size: 1.3rem;">🎯 チームスケジュール管理システムとは</h3>
-<<<<<<< HEAD
                             <p style="margin: 0; font-size: 1rem;">チームメンバーの予定を共有し、AI分析により最適な会議時間を見つけるシステムです。各メンバーが自分の空き時間を登録し、AIが全員の都合を分析して最適な会議候補を提案します。</p>
-=======
-                            <p style="margin: 0; font-size: 1rem;">チームメンバーの予定を共有し、AI分析により最適な会議時間を見つけるシステムです。</p>
->>>>>>> e32dacf6
                         </div>
 
                         <!-- 基本操作 -->
                         <div style="margin-bottom: 2rem;">
-<<<<<<< HEAD
                             <h3 style="color: #333; border-bottom: 2px solid #007bff; padding-bottom: 0.5rem; margin-bottom: 1rem;">📖 基本操作ガイド</h3>
-=======
-                            <h3 style="color: #333; border-bottom: 2px solid #007bff; padding-bottom: 0.5rem; margin-bottom: 1rem;">📖 基本操作</h3>
->>>>>>> e32dacf6
 
                             <div style="display: grid; gap: 1rem;">
                                 ${!isAdmin ? `
                                 <div style="background: #f8f9fa; padding: 1rem; border-radius: 6px; border-left: 4px solid #28a745;">
-<<<<<<< HEAD
                                     <h4 style="margin: 0 0 0.5rem 0; color: #28a745;">➕ 予定の追加方法</h4>
                                     <p style="margin: 0; font-size: 0.9rem;">
                                     <strong>方法1:</strong> 「予定追加」ボタンをクリック<br>
@@ -1452,31 +1439,10 @@
                                     <strong>一括削除:</strong> 編集画面で「この曜日の全予定を削除」ボタン<br>
                                     <strong>確認:</strong> 削除時は確認メッセージが表示されます
                                     </p>
-=======
-                                    <h4 style="margin: 0 0 0.5rem 0; color: #28a745;">➕ 予定の追加</h4>
-                                    <p style="margin: 0; font-size: 0.9rem;">1. 「予定追加」ボタンをクリック、または空いているセル（グレー）をクリック<br>
-                                    2. 曜日と時間を選択<br>
-                                    3. 「保存」ボタンで予定を登録</p>
-                                </div>
-
-                                <div style="background: #f8f9fa; padding: 1rem; border-radius: 6px; border-left: 4px solid #007bff;">
-                                    <h4 style="margin: 0 0 0.5rem 0; color: #007bff;">✏️ 予定の編集</h4>
-                                    <p style="margin: 0; font-size: 0.9rem;">1. 既存の予定があるセル（色付き）をクリック<br>
-                                    2. その曜日の全予定が表示されるので、必要に応じて編集<br>
-                                    3. 「保存」ボタンで変更を確定</p>
-                                </div>
-
-                                <div style="background: #f8f9fa; padding: 1rem; border-radius: 6px; border-left: 4px solid #dc3545;">
-                                    <h4 style="margin: 0 0 0.5rem 0; color: #dc3545;">🗑️ 予定の削除</h4>
-                                    <p style="margin: 0; font-size: 0.9rem;">1. 既存の予定があるセル（色付き）をクリック<br>
-                                    2. 編集画面で「この曜日の全予定を削除」ボタンをクリック<br>
-                                    3. 確認メッセージで「OK」を選択</p>
->>>>>>> e32dacf6
                                 </div>
                                 ` : ''}
 
                                 <div style="background: #f8f9fa; padding: 1rem; border-radius: 6px; border-left: 4px solid #6f42c1;">
-<<<<<<< HEAD
                                     <h4 style="margin: 0 0 0.5rem 0; color: #6f42c1;">🤖 AI会議候補抽出の活用</h4>
                                     <p style="margin: 0; font-size: 0.9rem;">
                                     <strong>機能:</strong> AI が全員の予定を分析し、最適な会議時間候補を自動提案<br>
@@ -1484,12 +1450,6 @@
                                     <strong>結果:</strong> TOP 4 候補をランキング形式で表示<br>
                                     <strong>活用:</strong> 提案された候補から最適な時間を選んで会議をスケジュール
                                     </p>
-=======
-                                    <h4 style="margin: 0 0 0.5rem 0; color: #6f42c1;">🤖 AI分析の活用</h4>
-                                    <p style="margin: 0; font-size: 0.9rem;">1. 「LLM分析」ボタンをクリック<br>
-                                    2. AI が全員の予定を分析し、最適な会議時間候補を提案<br>
-                                    3. 参加人数、参加率、時間の長さを考慮した TOP 4 候補を表示</p>
->>>>>>> e32dacf6
                                 </div>
                             </div>
                         </div>
@@ -1500,7 +1460,6 @@
 
                             <div style="display: grid; gap: 1rem;">
                                 <div style="display: flex; align-items: center; gap: 1rem; padding: 0.8rem; background: #f8f9fa; border-radius: 6px;">
-<<<<<<< HEAD
                                     <div style="width: 30px; height: 20px; background: #f8f9fa; border: 1px solid #dee2e6; border-radius: 3px;"></div>
                                     <span><strong>グレーセル：</strong> 空き時間（予定未登録）- クリックで新規予定追加</span>
                                 </div>
@@ -1508,28 +1467,16 @@
                                 <div style="display: flex; align-items: center; gap: 1rem; padding: 0.8rem; background: #f8f9fa; border-radius: 6px;">
                                     <div style="width: 30px; height: 20px; background: #d4edda; border-radius: 3px;"></div>
                                     <span><strong>緑色セル：</strong> あなたが参加可能な時間帯（自分の予定あり）</span>
-=======
-                                    <div style="width: 30px; height: 20px; background: #d4edda; border-radius: 3px;"></div>
-                                    <span><strong>緑色セル：</strong> あなたが参加可能な時間帯</span>
->>>>>>> e32dacf6
                                 </div>
 
                                 <div style="display: flex; align-items: center; gap: 1rem; padding: 0.8rem; background: #f8f9fa; border-radius: 6px;">
                                     <div style="width: 30px; height: 20px; background: linear-gradient(135deg, #fff3cd, #ffeaa7); border-left: 4px solid #f39c12; border-radius: 3px;"></div>
-<<<<<<< HEAD
                                     <span><strong>黄色セル：</strong> 1人だけが参加可能（単独作業時間）</span>
-=======
-                                    <span><strong>黄色セル：</strong> 1人だけが参加可能（あなた含む）</span>
->>>>>>> e32dacf6
                                 </div>
 
                                 <div style="display: flex; align-items: center; gap: 1rem; padding: 0.8rem; background: #f8f9fa; border-radius: 6px;">
                                     <div style="width: 30px; height: 20px; background: linear-gradient(135deg, #d1ecf1, #74b9ff); border-left: 4px solid #0984e3; border-radius: 3px;"></div>
-<<<<<<< HEAD
                                     <span><strong>青色セル：</strong> 一部のメンバーが参加可能（部分会議可能）</span>
-=======
-                                    <span><strong>青色セル：</strong> 一部のメンバーが参加可能（部分会議）</span>
->>>>>>> e32dacf6
                                 </div>
 
                                 <div style="display: flex; align-items: center; gap: 1rem; padding: 0.8rem; background: #f8f9fa; border-radius: 6px;">
@@ -1539,18 +1486,13 @@
                             </div>
 
                             <div style="margin-top: 1rem; padding: 1rem; background: #e3f2fd; border-radius: 6px;">
-<<<<<<< HEAD
                                 <p style="margin: 0; font-size: 0.9rem;"><strong>💡 ポイント：</strong> セル内の数字は参加可能人数を表示。数字が大きいほど多くの人が参加できる時間帯です。色付きセルをクリックすると予定の編集が可能です。</p>
-=======
-                                <p style="margin: 0; font-size: 0.9rem;"><strong>💡 ヒント：</strong> セル内の数字は参加可能人数を表示します。数字が大きいほど多くの人が参加できる時間帯です。</p>
->>>>>>> e32dacf6
                             </div>
                         </div>
 
                         ${isAdmin ? `
                         <!-- 管理者機能 -->
                         <div style="margin-bottom: 2rem;">
-<<<<<<< HEAD
                             <h3 style="color: #333; border-bottom: 2px solid #dc3545; padding-bottom: 0.5rem; margin-bottom: 1rem;">👥 管理者専用機能</h3>
 
                             <div style="display: grid; gap: 1rem;">
@@ -1576,29 +1518,11 @@
                                 <div style="background: #e8f5e8; padding: 1rem; border-radius: 6px; border-left: 4px solid #28a745;">
                                     <h4 style="margin: 0 0 0.5rem 0; color: #155724;">🤖 AI分析の特権</h4>
                                     <p style="margin: 0; font-size: 0.9rem;">管理者は全ユーザーのスケジュール分析が可能。一般ユーザーは自分が参加可能な会議候補のみ表示されます。</p>
-=======
-                            <h3 style="color: #333; border-bottom: 2px solid #dc3545; padding-bottom: 0.5rem; margin-bottom: 1rem;">👥 管理者機能</h3>
-
-                            <div style="display: grid; gap: 1rem;">
-                                <div style="background: #fff3cd; padding: 1rem; border-radius: 6px; border-left: 4px solid #ffc107;">
-                                    <h4 style="margin: 0 0 0.5rem 0; color: #856404;">👥 ユーザー管理</h4>
-                                    <p style="margin: 0; font-size: 0.9rem;">登録されているユーザーの一覧表示と削除が可能です。<br>
-                                    ⚠️ ユーザーを削除すると、そのユーザーの全ての予定データも削除されます。</p>
-                                </div>
-
-                                <div style="background: #f8d7da; padding: 1rem; border-radius: 6px; border-left: 4px solid #dc3545;">
-                                    <h4 style="margin: 0 0 0.5rem 0; color: #721c24;">💾 データ管理</h4>
-                                    <p style="margin: 0 0 0.5rem 0; font-size: 0.9rem;"><strong>📤 エクスポート：</strong> 全ユーザーと予定データをJSONファイルでバックアップ<br>
-                                    <strong>📥 インポート：</strong> バックアップファイルからデータを復元<br>
-                                    <strong>🗑️ 全データ削除：</strong> システム内の全データを完全削除</p>
-                                    <p style="margin: 0; font-size: 0.85rem; color: #721c24;"><strong>⚠️ 注意：</strong> データ削除操作は元に戻すことができません。</p>
->>>>>>> e32dacf6
                                 </div>
                             </div>
                         </div>
                         ` : ''}
 
-<<<<<<< HEAD
                         <!-- 時間設定と制限 -->
                         <div style="margin-bottom: 2rem;">
                             <h3 style="color: #333; border-bottom: 2px solid #007bff; padding-bottom: 0.5rem; margin-bottom: 1rem;">⏰ 時間設定と制限事項</h3>
@@ -1618,23 +1542,10 @@
                                     <li style="margin-bottom: 0.5rem;">18:00以降の時間帯は利用不可</li>
                                     <li style="margin-bottom: 0.5rem;">同一時間帯での重複予定は登録不可</li>
                                     <li>他のユーザーの予定は閲覧のみ（編集不可）</li>
-=======
-                        <!-- 時間設定について -->
-                        <div style="margin-bottom: 2rem;">
-                            <h3 style="color: #333; border-bottom: 2px solid #007bff; padding-bottom: 0.5rem; margin-bottom: 1rem;">⏰ 時間設定について</h3>
-
-                            <div style="background: #f8f9fa; padding: 1.2rem; border-radius: 6px;">
-                                <ul style="margin: 0; padding-left: 1.2rem;">
-                                    <li style="margin-bottom: 0.5rem;"><strong>利用可能時間：</strong> 7:00 〜 19:00（12時間）</li>
-                                    <li style="margin-bottom: 0.5rem;"><strong>時間間隔：</strong> 30分刻み（24スロット/日）</li>
-                                    <li style="margin-bottom: 0.5rem;"><strong>対象曜日：</strong> 月曜日 〜 金曜日（平日のみ）</li>
-                                    <li><strong>連続予定：</strong> 複数の時間帯を連続して登録可能</li>
->>>>>>> e32dacf6
                                 </ul>
                             </div>
                         </div>
 
-<<<<<<< HEAD
                         <!-- AI分析について詳細解説 -->
                         <div style="margin-bottom: 2rem;">
                             <h3 style="color: #333; border-bottom: 2px solid #007bff; padding-bottom: 0.5rem; margin-bottom: 1rem;">🤖 AI会議候補抽出の詳細</h3>
@@ -1666,57 +1577,25 @@
                         <!-- トラブルシューティング -->
                         <div style="margin-bottom: 2rem;">
                             <h3 style="color: #333; border-bottom: 2px solid #007bff; padding-bottom: 0.5rem; margin-bottom: 1rem;">🔧 トラブルシューティング</h3>
-=======
-                        <!-- AI分析について -->
-                        <div style="margin-bottom: 2rem;">
-                            <h3 style="color: #333; border-bottom: 2px solid #007bff; padding-bottom: 0.5rem; margin-bottom: 1rem;">🤖 AI分析について</h3>
-
-                            <div style="background: #f8f9fa; padding: 1.2rem; border-radius: 6px;">
-                                <h4 style="margin: 0 0 1rem 0; color: #333;">📊 分析内容</h4>
-                                <ul style="margin: 0 0 1rem 0; padding-left: 1.2rem;">
-                                    <li style="margin-bottom: 0.5rem;">全メンバーの予定を分析し、最適な会議時間を提案</li>
-                                    <li style="margin-bottom: 0.5rem;">参加人数、参加率、時間の長さを総合的に評価</li>
-                                    <li style="margin-bottom: 0.5rem;">連続する時間帯を優先的に推奨</li>
-                                    <li>午前中や昼食後など、会議に適した時間帯を考慮</li>
-                                </ul>
-
-                                <h4 style="margin: 1rem 0 0.5rem 0; color: #333;">🎯 活用方法</h4>
-                                <p style="margin: 0; font-size: 0.9rem;">AI分析結果の TOP 4 候補から、チームの状況に最も適した時間を選んで会議をスケジュールしてください。</p>
-                            </div>
-                        </div>
-
-                        <!-- よくある質問 -->
-                        <div style="margin-bottom: 2rem;">
-                            <h3 style="color: #333; border-bottom: 2px solid #007bff; padding-bottom: 0.5rem; margin-bottom: 1rem;">❓ よくある質問</h3>
->>>>>>> e32dacf6
 
                             <div style="display: grid; gap: 1rem;">
                                 <div style="background: #f8f9fa; padding: 1rem; border-radius: 6px;">
                                     <h4 style="margin: 0 0 0.5rem 0; color: #007bff;">Q. 予定を間違って登録してしまいました</h4>
-<<<<<<< HEAD
                                     <p style="margin: 0; font-size: 0.9rem;"><strong>A.</strong> 該当する曜日の色付きセルをクリック → 編集画面で時間を修正 → 「保存」ボタンで修正完了。または「🗑️ 削除」ボタンで該当予定を削除してください。</p>
-=======
-                                    <p style="margin: 0; font-size: 0.9rem;"><strong>A.</strong> 該当する曜日の色付きセルをクリックして編集画面を開き、予定を修正または削除してください。</p>
->>>>>>> e32dacf6
                                 </div>
 
                                 <div style="background: #f8f9fa; padding: 1rem; border-radius: 6px;">
                                     <h4 style="margin: 0 0 0.5rem 0; color: #007bff;">Q. AI分析で候補が表示されません</h4>
-<<<<<<< HEAD
                                     <p style="margin: 0; font-size: 0.9rem;"><strong>A.</strong> 2人以上が参加可能な時間帯がない場合、候補は表示されません。チームメンバーに予定の追加を促すか、既存予定の調整を検討してください。</p>
                                 </div>
 
                                 <div style="background: #f8f9fa; padding: 1rem; border-radius: 6px;">
                                     <h4 style="margin: 0 0 0.5rem 0; color: #007bff;">Q. セルをクリックしても反応しません</h4>
                                     <p style="margin: 0; font-size: 0.9rem;"><strong>A.</strong> 管理者アカウントでは予定登録ができません。また、他のユーザーの行のセルは閲覧専用です。自分のユーザー名の行（青い背景）のセルをクリックしてください。</p>
-=======
-                                    <p style="margin: 0; font-size: 0.9rem;"><strong>A.</strong> 2人以上が参加可能な時間帯がない場合、候補は表示されません。メンバーに予定の追加を促してください。</p>
->>>>>>> e32dacf6
                                 </div>
 
                                 <div style="background: #f8f9fa; padding: 1rem; border-radius: 6px;">
                                     <h4 style="margin: 0 0 0.5rem 0; color: #007bff;">Q. 土日の予定は登録できませんか？</h4>
-<<<<<<< HEAD
                                     <p style="margin: 0; font-size: 0.9rem;"><strong>A.</strong> 現在は平日（月〜金）のみサポートしています。土日対応は今後の機能追加で検討予定です。</p>
                                 </div>
 
@@ -1769,26 +1648,6 @@
                             <div style="margin-top: 1rem; padding-top: 1rem; border-top: 1px solid #dee2e6; font-size: 0.8rem; color: #6c757d;">
                                 このシステムは継続的に改善されています。ご不明な点やご要望がございましたら、システム管理者までお気軽にお声がけください。
                             </div>
-=======
-                                    <p style="margin: 0; font-size: 0.9rem;"><strong>A.</strong> 現在は平日（月〜金）のみサポートしています。土日の対応は今後の機能追加で検討予定です。</p>
-                                </div>
-
-                                <div style="background: #f8f9fa; padding: 1rem; border-radius: 6px;">
-                                    <h4 style="margin: 0 0 0.5rem 0; color: #007bff;">Q. 他のユーザーの予定を編集できますか？</h4>
-                                    <p style="margin: 0; font-size: 0.9rem;"><strong>A.</strong> 各ユーザーは自分の予定のみ編集可能です。他のユーザーの予定は閲覧のみできます。</p>
-                                </div>
-                            </div>
-                        </div>
-
-                        <!-- システム情報 -->
-                        <div style="background: linear-gradient(135deg, #f8f9fa 0%, #e9ecef 100%); padding: 1.5rem; border-radius: 8px; text-align: center;">
-                            <h4 style="margin: 0 0 1rem 0; color: #495057;">📋 システム情報</h4>
-                            <p style="margin: 0; font-size: 0.9rem; color: #6c757d;">
-                                バージョン: v2.1.26<br>
-                                最終更新: ヘルプ機能充実版<br>
-                                AI分析: AWS Bedrock Claude 3 Sonnet
-                            </p>
->>>>>>> e32dacf6
                         </div>
                     </div>
                 `;
